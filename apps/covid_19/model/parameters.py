"""
Type definition for model parameters
"""
from datetime import date
from typing import List, Optional, Dict, Any, Union
from pydantic import BaseModel, validator, root_validator
from pydantic.dataclasses import dataclass

from apps.covid_19.constants import BASE_DATE


class Time(BaseModel):
    """
    Model time period
    Running time-related - for COVID-19 model
    All times are assumed to be in days and reference time is 31st Dec 2019
    """

    start: float
    end: float
    step: float


class TimeSeries(BaseModel):
    """A set of values with associated time points"""

    times: List[float]
    values: List[float]

    @root_validator(pre=True, allow_reuse=True)
    def check_lengths(cls, values):
        vs, ts = values.get("values"), values.get("times")
        assert len(ts) == len(vs), f"TimeSeries length mismatch."
        return values

    @validator("times", pre=True, allow_reuse=True)
    def parse_dates_to_days(dates):
        return [(d - BASE_DATE).days if type(d) is date else d for d in dates]


class Country(BaseModel):
    """The country that the model is based in."""

    iso3: str


class Population(BaseModel):
    """Model population parameters"""

    region: Optional[str]  # None/null means default to parent country
    year: int


class Sojourn(BaseModel):
    """Parameters for determining how long a person stays in a given compartment."""

    class CalcPeriod(BaseModel):
        total_period: float
        proportions: Dict[str, float]

    # Mean time in days spent in each compartment
    compartment_periods: Dict[str, float]
    # Mean time spent in each compartment, defined via proportions
    compartment_periods_calculated: Dict[str, CalcPeriod]


class MixingLocation(BaseModel):
    # Whether to append or overwrite times / values
    append: bool
    # Times for dynamic mixing func.
    times: List[int]
    # Values for dynamic mixing func.
    values: List[Any]

    @root_validator(pre=True, allow_reuse=True)
    def check_lengths(cls, values):
        vs, ts = values.get("values"), values.get("times")
        assert len(ts) == len(vs), f"Mixing series length mismatch."
        return values

    @validator("times", pre=True, allow_reuse=True)
    def parse_dates_to_days(dates):
        return [(d - BASE_DATE).days if type(d) is date else d for d in dates]


class EmpiricMicrodistancingParams(BaseModel):
    max_effect: float
    times: List[float]
    values: List[float]


class TanhMicrodistancingParams(BaseModel):
    b: float
    c: float
    sigma: float
    upper_asymptote: float


class ConstantMicrodistancingParams(BaseModel):
    effect: float


class MicroDistancingFunc(BaseModel):
    function_type: str
<<<<<<< HEAD
    parameters: Union[EmpiricMicrodistancingParams, TanhMicrodistancingParams, ConstantMicrodistancingParams]
=======
    parameters: Union[EmpiricMicrodistancingParams, TanhMicrodistancingParams]
    locations: List[str]
>>>>>>> 12b98216


class Mobility(BaseModel):
    """Google mobility params"""

    region: Optional[str]  # None/null means default to parent country
    mixing: Dict[str, MixingLocation]
    age_mixing: Optional[Dict[str, TimeSeries]]
    microdistancing: Dict[str, MicroDistancingFunc]
    smooth_google_data: bool
    square_mobility_effect: bool
    npi_effectiveness: Dict[str, float]
    google_mobility_locations: Dict[str, List[str]]


class AgeStratification(BaseModel):
    """Parameters used in age based stratification"""

    # Susceptibility by age
    susceptibility: Dict[str, float]


class StrataProps(BaseModel):
    props: List[float]
    multiplier: float


class ClinicalProportions(BaseModel):
    hospital: StrataProps
    symptomatic: StrataProps


class ClinicalStratification(BaseModel):
    """Parameters used in clinical status based stratification"""

    props: ClinicalProportions
    icu_prop: float  # Proportion of those hospitalised that are admitted to ICU
    icu_mortality_prop: float  # Death proportion ceiling for ICU mortality
    late_infect_multiplier: Dict[str, float]
    non_sympt_infect_multiplier: float


class InfectionFatality(BaseModel):
    """Parameters relating to death from infection"""

    # Calibrated multiplier for props.
    multiplier: float
    # Proportion of people dying / total infected by age.
    props: List[float]


class CaseDetection(BaseModel):
    """Time variant detection of cases"""

    maximum_gradient: float  # The shape parameter to the tanh-based curve
    max_change_time: float  # Point at which curve inflects
    start_value: float  # Starting value - lower asymptote for increasing function
    end_value: float  # End value - upper asymptote for increasing function


class TestingToDetection(BaseModel):
    """
    More empiric approach based on per capita testing rates
    An alternative to CaseDetection.
    """

    assumed_tests_parameter: float
    assumed_cdr_parameter: float
    smoothing_period: int


class SusceptibilityHeterogeneity(BaseModel):
    """Specifies heterogeneity in susceptibility"""

    bins: int
    tail_cut: float
    coeff_var: float


class Importation(BaseModel):
    case_timeseries: TimeSeries
    quarantine_timeseries: TimeSeries
    props_by_age: Optional[Dict[str, float]]
    movement_prop: Optional[float]


class MetroClusterStratification(BaseModel):
    mobility: Mobility


class RegionalClusterStratification(BaseModel):
    mobility: Mobility


class VictorianClusterStratification(BaseModel):
    intercluster_mixing: float
    contact_rate_multiplier_north_metro: float
    contact_rate_multiplier_west_metro: float
    contact_rate_multiplier_south_metro: float
    contact_rate_multiplier_south_east_metro: float
    contact_rate_multiplier_loddon_mallee: float
    contact_rate_multiplier_barwon_south_west: float
    contact_rate_multiplier_hume: float
    contact_rate_multiplier_gippsland: float
    contact_rate_multiplier_grampians: float
    metro: MetroClusterStratification
    regional: RegionalClusterStratification


class ParamConfig:
    """Config for parameter models"""

    anystr_strip_whitespace = True  # Strip whitespace
    allow_mutation = False  # Params should be immutable


@dataclass(config=ParamConfig)
class Parameters:
    description: str  # Scenario description, used by PowerBI.
    contact_rate: float
    infect_death: float
    universal_death_rate: float
    infectious_seed: float
    seasonal_force: Optional[float]  # Seasonal forcing factor
    elderly_mixing_reduction: Optional[dict]
    waning_immunity_duration: Optional[float]
    stratify_by_infection_history: bool
    rel_prop_symptomatic_experienced: Optional[float]
    haario_scaling_factor: float
    metropolis_init_rel_step_size: float
    metropolis_initialisation_type: str
    # Modular parameters.
    time: Time
    country: Country
    population: Population
    sojourn: Sojourn
    mobility: Mobility
    infection_fatality: InfectionFatality
    age_stratification: AgeStratification
    clinical_stratification: ClinicalStratification
    case_detection: CaseDetection
    testing_to_detection: Optional[TestingToDetection]
    importation: Optional[Importation]
    victorian_clusters: Optional[VictorianClusterStratification]
    # Dummy parameters - not used
    notifications_dispersion_param: float
    icu_occupancy_dispersion_param: float
    proportion_seropositive_dispersion_param: float
    hospital_occupancy_dispersion_param: float
    new_hospital_admissions_dispersion_param: float
    new_icu_admissions_dispersion_param: float
    infection_deaths_dispersion_param: float
    accum_deaths_dispersion_param: float

    notifications_for_cluster_barwon_south_west_dispersion_param: float
    notifications_for_cluster_gippsland_dispersion_param: float
    notifications_for_cluster_hume_dispersion_param: float
    notifications_for_cluster_loddon_mallee_dispersion_param: float
    notifications_for_cluster_grampians_dispersion_param: float
    notifications_for_cluster_north_metro_dispersion_param: float
    notifications_for_cluster_south_east_metro_dispersion_param: float
    notifications_for_cluster_south_metro_dispersion_param: float
    notifications_for_cluster_west_metro_dispersion_param: float

    accum_hospital_admissions_for_cluster_north_metro_dispersion_param: float
    accum_hospital_admissions_for_cluster_south_east_metro_dispersion_param: float
    accum_hospital_admissions_for_cluster_south_metro_dispersion_param: float
    accum_hospital_admissions_for_cluster_west_metro_dispersion_param: float

    accum_icu_admissions_for_cluster_north_metro_dispersion_param: float
    accum_icu_admissions_for_cluster_south_east_metro_dispersion_param: float
    accum_icu_admissions_for_cluster_south_metro_dispersion_param: float
    accum_icu_admissions_for_cluster_west_metro_dispersion_param: float

    accum_deaths_for_cluster_north_metro_dispersion_param: float
    accum_deaths_for_cluster_south_east_metro_dispersion_param: float
    accum_deaths_for_cluster_south_metro_dispersion_param: float
    accum_deaths_for_cluster_west_metro_dispersion_param: float

    notifications_metro_dispersion_param: float
    notifications_rural_dispersion_param: float
    hospital_admissions_metro_dispersion_param: float
    hospital_admissions_rural_dispersion_param: float
    icu_admissions_metro_dispersion_param: float
    icu_admissions_rural_dispersion_param: float
    accum_deaths_metro_dispersion_param: float
    accum_deaths_rural_dispersion_param: float
    accum_notifications_metro_dispersion_param: float
    accum_notifications_rural_dispersion_param: float
    hospital_occupancy_metro_dispersion_param: float
    hospital_occupancy_rural_dispersion_param: float
    icu_occupancy_metro_dispersion_param: float
    icu_occupancy_rural_dispersion_param: float<|MERGE_RESOLUTION|>--- conflicted
+++ resolved
@@ -102,12 +102,7 @@
 
 class MicroDistancingFunc(BaseModel):
     function_type: str
-<<<<<<< HEAD
     parameters: Union[EmpiricMicrodistancingParams, TanhMicrodistancingParams, ConstantMicrodistancingParams]
-=======
-    parameters: Union[EmpiricMicrodistancingParams, TanhMicrodistancingParams]
-    locations: List[str]
->>>>>>> 12b98216
 
 
 class Mobility(BaseModel):
