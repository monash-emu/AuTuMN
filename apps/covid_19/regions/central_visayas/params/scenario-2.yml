description: 65% coverage / 70% efficacy / infection-preventing vaccine
parent: apps/covid_19/regions/central_visayas/params/default.yml
time:
  start: 500
vaccination:
  overall_efficacy: 0.7
  vacc_prop_prevent_infection: 1
  roll_out_components:
  - supply_period_coverage:
      coverage: 0.65
<<<<<<< HEAD
      end_time: 756
      start_time: 486
=======
      end_time: 770
      start_time: 500
  severity_efficacy: 0.0
>>>>>>> 3207cc13
<|MERGE_RESOLUTION|>--- conflicted
+++ resolved
@@ -2,17 +2,18 @@
 parent: apps/covid_19/regions/central_visayas/params/default.yml
 time:
   start: 500
-vaccination:
-  overall_efficacy: 0.7
-  vacc_prop_prevent_infection: 1
-  roll_out_components:
-  - supply_period_coverage:
-      coverage: 0.65
-<<<<<<< HEAD
-      end_time: 756
-      start_time: 486
-=======
-      end_time: 770
-      start_time: 500
-  severity_efficacy: 0.0
->>>>>>> 3207cc13
+#vaccination:
+#  overall_efficacy: 0.7
+#  vacc_prop_prevent_infection: 1
+#  roll_out_components:
+#  - supply_period_coverage:
+#      coverage: 0.65
+#<<<<<<< HEAD
+#      end_time: 756
+#      start_time: 486
+#
+#=======
+#      end_time: 770
+#      start_time: 500
+#  severity_efficacy: 0.0
+#>>>>>>> 3207cc13325dec56fc3f560dd41327fe9acf0c2a