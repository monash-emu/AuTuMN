--- conflicted
+++ resolved
@@ -70,7 +70,6 @@
           parameters:
             b: 0.262764
             c: 197. # 15th July
-<<<<<<< HEAD
             sigma: 0.2803973
             upper_asymptote: 0.4421819
         behaviour_adjuster:
@@ -88,27 +87,6 @@
           function_type: constant
           parameters:
             effect: 0.3
-=======
-            sigma: 0.
-            upper_asymptote: 0.3 # Not important as this is calibrated
-          locations:
-            - other_locations
-            - school
-            - work
-            - home
-        face_coverings: # Mandatory face coverings
-          function_type: tanh
-          parameters:
-            b: 0.5
-            c: 205. # 23rd July
-            sigma: 0.
-            upper_asymptote: 0.2 # Not important as this is calibrated
-          locations:
-            - other_locations
-            - school
-            - work
-            - home
->>>>>>> 12b98216
 
   # *** REGIONAL ***
   regional:
@@ -150,7 +128,6 @@
         behaviour:
           function_type: tanh
           parameters:
-<<<<<<< HEAD
             b: 0.262764
             c: 197.  # 15th July
             sigma: 0.2803973
@@ -170,26 +147,3 @@
           function_type: constant
           parameters:
             effect: 0.  # Doesn't matter because over-written by the metro value
-=======
-            b: .05
-            c: 197. # 15th July
-            sigma: 0.
-            upper_asymptote: 0.3 # Not important as this is calibrated
-          locations:
-            - other_locations
-            - school
-            - work
-            - home
-        face_coverings:
-          function_type: tanh
-          parameters:
-            b: 0.5
-            c: 215. # 2nd August
-            sigma: 0.
-            upper_asymptote: 0.2 # Not important as this is calibrated
-          locations:
-            - other_locations
-            - school
-            - work
-            - home
->>>>>>> 12b98216
