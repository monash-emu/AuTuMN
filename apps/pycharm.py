"""
Entry point for PyCharm users to run an application
"""
import os

from autumn.constants import Region
from apps import covid_19, sir_example, tuberculosis

from apps.covid_19.mixing_optimisation.constants import OPTI_REGIONS
os.chdir("..")  # Make repo root the current directory

# Run a COVID model manually.
<<<<<<< HEAD
# app_region = covid_19.app.get_region(Region.SABAH)
# app_region.run_model(run_scenarios=False)
=======
app_region = covid_19.app.get_region(Region.NORTH_METRO)
app_region.run_model(run_scenarios=False)
>>>>>>> 451aaceb

# Simple SIR model for demonstration
# app_region = sir_example.app.get_region(Region.AUSTRALIA)
# app_region.run_model()M


# app_region = tuberculosis.app.get_region(Region.LODDON_MALLEE)
# app_region.run_model(run_scenarios=True)
# app_region.calibrate_model(max_seconds=20, run_id=0, num_chains=1)


# # Run a calibration
<<<<<<< HEAD
app_region = covid_19.app.get_region(Region.PHILIPPINES)
app_region.calibrate_model(max_seconds=300, run_id=1, num_chains=1)
=======
# app_region = covid_19.app.get_region(Region.BARWON_SOUTH_WEST)
# app_region.calibrate_model(max_seconds=30, run_id=1, num_chains=1)


# Used by Romain, please do not delete
# for region in OPTI_REGIONS:
#     app_region = covid_19.app.get_region(region)
#     app_region.calibrate_model(max_seconds=5, run_id=1, num_chains=1)
>>>>>>> 451aaceb
<|MERGE_RESOLUTION|>--- conflicted
+++ resolved
@@ -10,13 +10,8 @@
 os.chdir("..")  # Make repo root the current directory
 
 # Run a COVID model manually.
-<<<<<<< HEAD
-# app_region = covid_19.app.get_region(Region.SABAH)
-# app_region.run_model(run_scenarios=False)
-=======
 app_region = covid_19.app.get_region(Region.NORTH_METRO)
 app_region.run_model(run_scenarios=False)
->>>>>>> 451aaceb
 
 # Simple SIR model for demonstration
 # app_region = sir_example.app.get_region(Region.AUSTRALIA)
@@ -29,10 +24,6 @@
 
 
 # # Run a calibration
-<<<<<<< HEAD
-app_region = covid_19.app.get_region(Region.PHILIPPINES)
-app_region.calibrate_model(max_seconds=300, run_id=1, num_chains=1)
-=======
 # app_region = covid_19.app.get_region(Region.BARWON_SOUTH_WEST)
 # app_region.calibrate_model(max_seconds=30, run_id=1, num_chains=1)
 
@@ -40,5 +31,4 @@
 # Used by Romain, please do not delete
 # for region in OPTI_REGIONS:
 #     app_region = covid_19.app.get_region(region)
-#     app_region.calibrate_model(max_seconds=5, run_id=1, num_chains=1)
->>>>>>> 451aaceb
+#     app_region.calibrate_model(max_seconds=5, run_id=1, num_chains=1)