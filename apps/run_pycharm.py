--- conflicted
+++ resolved
@@ -6,26 +6,12 @@
 from apps import covid_19, marshall_islands, mongolia, sir_example
 
 
-<<<<<<< HEAD
-RUN_NAME = "manual-calibration-victoria"
-RUN_DESCRIPTION = "trying to x and y the z"
-
-# marshall_islands.run_model()
-# covid_19.phl.run_model(RUN_NAME)
-# covid_19.mys.run_model(RUN_NAME)
-# covid_19.lbr.run_model(RUN_NAME)
-# covid_19.aus.run_model(RUN_NAME, RUN_DESCRIPTION)
-covid_19.vic.run_model(RUN_NAME, RUN_DESCRIPTION)
-#covid_19.man.run_model(RUN_NAME)
-=======
 ## Run a COVID model manually.
 REGION = Region.VICTORIA
 RUN_NAME = "manual-calibration"
 RUN_DESCRIPTION = "Trying to do a thing"
 region_app = covid_19.get_region_app(REGION)
 region_app.run_model(RUN_NAME)
-
->>>>>>> 8822521a
 
 ## Simple SIR model for demonstration
 # REGION = Region.AUSTRALIA
