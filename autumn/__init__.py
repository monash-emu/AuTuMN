--- conflicted
+++ resolved
@@ -160,7 +160,6 @@
     "autumn.projects.tb_dynamics.kiribati.project",
 )
 
-<<<<<<< HEAD
 # register Western Pacific countries
 wpro_list = json.load(open(Path(__file__).parent / "wpro_list.json"))
 wpro_countries = wpro_list["region"]
@@ -169,7 +168,7 @@
 for idx, wpro_project in enumerate(wpro_countries):
     region_name = f"wpro_{wpro_countries[idx]}"
     register_project(Models.SM_SIR, region_name, wpro_paths[idx])
-=======
+
 
 # sm_jax
 register_project(
@@ -177,4 +176,3 @@
     Region.MALAYSIA,
     "autumn.projects.sm_jax.malaysia.project",
 )
->>>>>>> 2f45fcb4
