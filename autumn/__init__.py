--- conflicted
+++ resolved
@@ -156,8 +156,6 @@
     Models.TBD,
     Region.KIRIBATI,
     "autumn.projects.tb_dynamics.kiribati.project",
-<<<<<<< HEAD
-=======
 )
 
 
@@ -166,5 +164,4 @@
     Models.SM_JAX,
     Region.MALAYSIA,
     "autumn.projects.sm_jax.malaysia.project",
->>>>>>> 39df064f
 )