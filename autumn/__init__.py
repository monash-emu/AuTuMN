--- conflicted
+++ resolved
@@ -123,17 +123,8 @@
     "autumn.projects.sm_sir.bhutan.thimphu.project",
 )
 
-<<<<<<< HEAD
 register_project(
     Models.TB,
     Region.KIRIBATI,
    "autumn.projects.tuberculosis.kiribati.project",
-=======
-
-# Hierarchical SIR project
-register_project(
-    Models.HIERARCHICAL_SIR,
-    Region.MULTI,
-    "autumn.projects.hierarchical_sir.multi.project",
->>>>>>> 4d44869b
 )