"""
This file imports testing data from google drive and saves it to disk as a CSV.
See Readme.md \data\inputs\covid_phl on how to update DATA_URL
"""
import os
from pathlib import Path

from autumn.settings import INPUT_DATA_PATH
from google_drive_downloader import GoogleDriveDownloader as gdd

INPUT_DATA_PATH = Path(INPUT_DATA_PATH)

# From DoH google drive folder, shareable link changes with every update
<<<<<<< HEAD
DATA_URL = "1r1IJ11nCrxO0s-G9ugFjqrCCtdZS6H0b"  # shareable link for sheet 07 testing data
=======
DATA_URL = "1eHVZuk9QzXa2M00BgcctOCyFpDKzhJ1j"  # shareable link for sheet 07 testing data
>>>>>>> 77f6ec4e

COVID_PHL_DIRPATH = INPUT_DATA_PATH / "covid_phl"
COVID_PHL_CSV_PATH = COVID_PHL_DIRPATH / "COVID_Phl_testing.csv"
COVID_PHL_VAC_PATH = COVID_PHL_DIRPATH / "phl_vaccination.csv"


def fetch_covid_phl_data():

    gdd.download_file_from_google_drive(
        file_id=DATA_URL, dest_path=COVID_PHL_CSV_PATH, overwrite=True, showsize=True
    )
    file_size = os.path.getsize(COVID_PHL_CSV_PATH)
    assert (
        file_size > 10000
    ), "File size is too small. Please check PHL google drive link for testing numbers"<|MERGE_RESOLUTION|>--- conflicted
+++ resolved
@@ -11,11 +11,8 @@
 INPUT_DATA_PATH = Path(INPUT_DATA_PATH)
 
 # From DoH google drive folder, shareable link changes with every update
-<<<<<<< HEAD
+
 DATA_URL = "1r1IJ11nCrxO0s-G9ugFjqrCCtdZS6H0b"  # shareable link for sheet 07 testing data
-=======
-DATA_URL = "1eHVZuk9QzXa2M00BgcctOCyFpDKzhJ1j"  # shareable link for sheet 07 testing data
->>>>>>> 77f6ec4e
 
 COVID_PHL_DIRPATH = INPUT_DATA_PATH / "covid_phl"
 COVID_PHL_CSV_PATH = COVID_PHL_DIRPATH / "COVID_Phl_testing.csv"
