from summer import CompartmentalModel
from summer.adjust import Multiply

from autumn.settings.region import Region
from autumn.tools.inputs.social_mixing.queries import get_prem_mixing_matrices
from autumn.tools.inputs.social_mixing.build_synthetic_matrices import build_synthetic_matrices
from autumn.models.covid_19.constants import Vaccination
from autumn.tools import inputs
from autumn.tools.project import Params, build_rel_path
from autumn.models.covid_19.preprocess.testing import CdrProc
from .preprocess.seasonality import get_seasonal_forcing
from .preprocess.testing import find_cdr_function_from_test_data
from autumn.tools.curve import tanh_based_scaleup

from .constants import (
    COMPARTMENTS, DISEASE_COMPARTMENTS, INFECTIOUS_COMPARTMENTS, Compartment, Tracing, BASE_DATE, History, INFECTION,
    INFECTIOUSNESS_ONSET, INCIDENCE, PROGRESS, RECOVERY, INFECT_DEATH, VicModelTypes, VACCINE_ELIGIBLE_COMPARTMENTS,
    VACCINATION_STRATA
)

from . import preprocess
from .outputs.common import CovidOutputsBuilder
from .outputs.victoria import VicCovidOutputsBuilder
from .parameters import Parameters
from .preprocess.vaccination import add_requested_vacc_flows, add_vic_regional_vacc, add_vic2021_supermodel_vacc
from .preprocess import tracing
from .preprocess.strains import make_voc_seed_func
from .stratifications.agegroup import AGEGROUP_STRATA, get_agegroup_strat
from .stratifications.clinical import get_clinical_strat
from .stratifications.cluster import apply_post_cluster_strat_hacks, get_cluster_strat
from .stratifications.tracing import get_tracing_strat
from .stratifications.strains import get_strain_strat
from .stratifications.history import get_history_strat
from .stratifications.vaccination import get_vaccination_strat

base_params = Params(build_rel_path("params.yml"), validator=lambda d: Parameters(**d), validate=False)


def build_model(params: dict, build_options: dict = None) -> CompartmentalModel:
    """
    Build the compartmental model from the provided parameters.
    """

    params = Parameters(**params)

    # Main differences to model structure determined by whether model is Victoria super-model
    is_vic_super = params.vic_status in (VicModelTypes.VIC_SUPER_2020, VicModelTypes.VIC_SUPER_2021)

    # Create the model object
    model = CompartmentalModel(
        times=[params.time.start, params.time.end],
        compartments=COMPARTMENTS,
        infectious_compartments=INFECTIOUS_COMPARTMENTS,
        timestep=params.time.step,
        ref_date=BASE_DATE
    )

    # Check build_options
    # This will be automatically populated by calibration.py if we are running a calibration,
    # but can be manually set if so desired
    if build_options:
        validate = build_options.get("enable_validation")
        if validate is not None:
            model.set_validation_enabled(validate)
        idx_cache = build_options.get("derived_outputs_idx_cache")
        if idx_cache:
            model._set_derived_outputs_index_cache(idx_cache)

    """
    Create the total population.
    """

    # Distribute infectious seed across infectious split sub-compartments
    compartment_periods = preprocess.compartments.calc_compartment_periods(params.sojourn)
    total_disease_time = sum([compartment_periods[comp] for comp in DISEASE_COMPARTMENTS])
    init_pop = {
        comp: params.infectious_seed * compartment_periods[comp] / total_disease_time
        for comp in DISEASE_COMPARTMENTS
    }

    # Get country population by age-group
    country = params.country
    pop = params.population
    total_pops = inputs.get_population_by_agegroup(
        AGEGROUP_STRATA, country.iso3, pop.region, year=pop.year
    )

    # Assign the remainder starting population to the S compartment
    init_pop[Compartment.SUSCEPTIBLE] = sum(total_pops) - sum(init_pop.values())
    model.set_initial_population(init_pop)

    """
    Add intercompartmental flows.
    """

    # Use a time-varying, sinusoidal seasonal forcing function or constant value for the contact rate
    if params.seasonal_force:
        contact_rate = get_seasonal_forcing(365., 173., params.seasonal_force, params.contact_rate)
    else:
        # Use a static contact rate
        contact_rate = params.contact_rate

    # Infection
    model.add_infection_frequency_flow(
        name=INFECTION,
        contact_rate=contact_rate,
        source=Compartment.SUSCEPTIBLE,
        dest=Compartment.EARLY_EXPOSED,
    )

    # Progression through Covid stages
    infect_onset_rate = 1. / compartment_periods[Compartment.EARLY_EXPOSED]
    model.add_transition_flow(
        name=INFECTIOUSNESS_ONSET,
        fractional_rate=infect_onset_rate,
        source=Compartment.EARLY_EXPOSED,
        dest=Compartment.LATE_EXPOSED,
    )
    incidence_flow_rate = 1. / compartment_periods[Compartment.LATE_EXPOSED]
    model.add_transition_flow(
        name=INCIDENCE,
        fractional_rate=incidence_flow_rate,
        source=Compartment.LATE_EXPOSED,
        dest=Compartment.EARLY_ACTIVE,
    )
    progress_rate = 1. / compartment_periods[Compartment.EARLY_ACTIVE]
    model.add_transition_flow(
        name=PROGRESS,
        fractional_rate=progress_rate,
        source=Compartment.EARLY_ACTIVE,
        dest=Compartment.LATE_ACTIVE,
    )
    # Recovery flows
    recovery_rate = 1. / compartment_periods[Compartment.LATE_ACTIVE]
    model.add_transition_flow(
        name=RECOVERY,
        fractional_rate=recovery_rate,
        source=Compartment.LATE_ACTIVE,
        dest=Compartment.RECOVERED,
    )
    # Infection death
    model.add_death_flow(
        name=INFECT_DEATH,
        death_rate=0.,  # Inconsequential value because it will be overwritten later in clinical stratification
        source=Compartment.LATE_ACTIVE,
    )

    """
    Age group stratification.
    """

    if params.mixing_matrices.type == "extrapolated":
        mixing_matrices = build_synthetic_matrices(
            country.iso3, params.mixing_matrices.source_iso3, AGEGROUP_STRATA, params.mixing_matrices.age_adjust,
            pop.region
        )
    elif params.mixing_matrices.type == "prem":
        mixing_matrices = get_prem_mixing_matrices(country.iso3, None, pop.region)

    age_strat = get_agegroup_strat(params, total_pops, mixing_matrices)
    model.stratify_with(age_strat)

    """
    Clinical stratification.
    """

    if pop.region and pop.region.replace("_", "-").lower() in Region.VICTORIA_SUBREGIONS:
        override_test_region = "Victoria"
    else:
        override_test_region = pop.region

    get_detected_proportion = find_cdr_function_from_test_data(
        params.testing_to_detection, country.iso3, override_test_region, pop.year
    )
    clinical_strat, adjustment_systems = get_clinical_strat(params)
    model.stratify_with(clinical_strat)

    for k, v in adjustment_systems.items():
        model.add_adjustment_system(k, v)

    """
    Case detection.
    """

    model.add_computed_value_process("cdr", CdrProc(get_detected_proportion))

    """
    Variants of concern stratification.
    """

    if params.voc_emergence:
        voc_params = params.voc_emergence

        # Build and apply stratification
        strain_strat = get_strain_strat(voc_params)
        model.stratify_with(strain_strat)

        # Use importation flows to seed VoC cases
        for voc_name, characteristics in voc_params.items():
            voc_seed_func = make_voc_seed_func(
                characteristics.entry_rate, characteristics.start_time, characteristics.seed_duration
            )
            model.add_importation_flow(
                f"seed_voc_{voc_name}",
                voc_seed_func,
                dest=Compartment.EARLY_EXPOSED,
                dest_strata={"strain": voc_name},
            )

    """
    Infection history stratification.
    """

    if params.stratify_by_infection_history:
        history_strat = get_history_strat(params)
        model.stratify_with(history_strat)

        # Waning immunity (if requested)
        # Note that this approach would mean that the recovered in the naive class have actually previously had Covid
        if params.waning_immunity_duration:
            model.add_transition_flow(
                name="waning_immunity",
                fractional_rate=1. / params.waning_immunity_duration,
                source=Compartment.RECOVERED,
                dest=Compartment.SUSCEPTIBLE,
                source_strata={"history": History.NAIVE},
                dest_strata={"history": History.EXPERIENCED},
            )

    """
    Victorian cluster stratification (for the Vic super-models only)
    """

    if params.vic_status in (VicModelTypes.VIC_SUPER_2020, VicModelTypes.VIC_SUPER_2021):
        cluster_strat = get_cluster_strat(params)
        model.stratify_with(cluster_strat)
        mixing_matrix_function = apply_post_cluster_strat_hacks(params, model, mixing_matrices)

    if params.vic_status == VicModelTypes.VIC_SUPER_2021:
        seed_start_time = params.vic_2021_seeding.seed_time

        for stratum in cluster_strat.strata:
            seed = params.vic_2021_seeding.clusters.__getattribute__(stratum)

            # Function must be bound in loop with optional argument
            def model_seed_func(time, computed_values, seed=seed):
                return seed if seed_start_time < time < seed_start_time + 5. else 0.

            model.add_importation_flow(
                "seed",
                model_seed_func,
                dest=Compartment.EARLY_EXPOSED,
                dest_strata={"cluster": stratum.replace("-", "_")},
            )

    elif params.vic_status == VicModelTypes.VIC_REGION_2021:
        seed_start_time = params.vic_2021_seeding.seed_time
        seed = params.vic_2021_seeding.seed

        def model_seed_func(time, computed_values, seed=seed):
            return seed if seed_start_time < time < seed_start_time + 5. else 0.

        model.add_importation_flow("seed", model_seed_func, dest=Compartment.EARLY_EXPOSED)

    """
    Contact tracing stratification.
    """

    if params.contact_tracing:

        # Stratify
        tracing_strat = get_tracing_strat(
            params.contact_tracing.quarantine_infect_multiplier,
            params.clinical_stratification.late_infect_multiplier
        )
        model.stratify_with(tracing_strat)

        # Contact tracing processes
        trace_param = tracing.get_tracing_param(
            params.contact_tracing.assumed_trace_prop,
            params.contact_tracing.assumed_prev,
            params.contact_tracing.floor,
        )

        model.add_computed_value_process(
            "prevalence",
            tracing.PrevalenceProc()
        )

        model.add_computed_value_process(
            "prop_detected_traced",
            tracing.PropDetectedTracedProc(
                trace_param,
                params.contact_tracing.floor,
            )
        )

        model.add_computed_value_process(
            "prop_contacts_with_detected_index",
            tracing.PropIndexDetectedProc(
                params.clinical_stratification.non_sympt_infect_multiplier,
                params.clinical_stratification.late_infect_multiplier
            )
        )

        model.add_computed_value_process(
            "traced_flow_rate",
            tracing.TracedFlowRateProc(incidence_flow_rate)
        )

        # Add the transition process to the model
        early_exposed_untraced_comps = [
            comp for comp in model.compartments if
            comp.is_match(Compartment.EARLY_EXPOSED, {"tracing": Tracing.UNTRACED})
        ]
        early_exposed_traced_comps = [
            comp for comp in model.compartments if
            comp.is_match(Compartment.EARLY_EXPOSED, {"tracing": Tracing.TRACED})
        ]
        for untraced, traced in zip(early_exposed_untraced_comps, early_exposed_traced_comps):
            model.add_transition_flow(
                "tracing",
                tracing.contact_tracing_func,
                Compartment.EARLY_EXPOSED,
                Compartment.EARLY_EXPOSED,
                source_strata=untraced.strata,
                dest_strata=traced.strata,
                expected_flow_count=1,
            )
            # +++ FIXME: convert this to transition flow with new computed_values aware flow param

    """
    Vaccination status stratification.
    """

    if params.vaccination:
        dose_delay_params = params.vaccination.second_dose_delay
        is_dosing_active = bool(dose_delay_params)  # Presence of parameter determines strata number
        vacc_strata = VACCINATION_STRATA if is_dosing_active else VACCINATION_STRATA[:2]
<<<<<<< HEAD

        vaccination_strat = get_vaccination_strat(params, vacc_strata, is_dosing_active)

=======

        vaccination_strat = get_vaccination_strat(params, vacc_strata, is_dosing_active)

>>>>>>> 826e396b
        # Simplest approach is to assign all the VoC infectious seed to the unvaccinated
        if params.voc_emergence:
            for voc_name, characteristics in voc_params.items():
                seed_split = {stratum: Multiply(0.) for stratum in vacc_strata}
                seed_split[Vaccination.UNVACCINATED] = Multiply(1.)
                vaccination_strat.add_flow_adjustments(f"seed_voc_{voc_name}", seed_split)

        model.stratify_with(vaccination_strat)

        # Implement the process of people getting vaccinated
        vacc_params = params.vaccination

        # Victoria vaccination code is not generalisable
        if params.vic_status == VicModelTypes.VIC_SUPER_2021:
            add_vic2021_supermodel_vacc(model, vacc_params, cluster_strat.strata)  # Considering killing this
        elif params.vic_status == VicModelTypes.VIC_REGION_2021:
            add_vic_regional_vacc(model, vacc_params, params.population.region)
        else:
            add_requested_vacc_flows(model, vacc_params)

        # Add transition from single dose to fully vaccinated
        if is_dosing_active:
            if type(dose_delay_params) == float:
                second_dose_transition_func = dose_delay_params
            else:
                second_dose_transition_func = tanh_based_scaleup(
                    shape=params.vaccination.second_dose_delay.shape,
                    inflection_time=dose_delay_params.inflection_time,
                    lower_asymptote=dose_delay_params.lower_asymptote,
                    upper_asymptote=dose_delay_params.upper_asymptote,
                )

            for compartment in VACCINE_ELIGIBLE_COMPARTMENTS:
                model.add_transition_flow(
                    name="second_dose",
                    fractional_rate=second_dose_transition_func,
                    source=compartment,
                    dest=compartment,
                    source_strata={"vaccination": Vaccination.ONE_DOSE_ONLY},
                    dest_strata={"vaccination": Vaccination.VACCINATED},
                )

    # Dive into summer internals to over-write mixing matrix
    if is_vic_super:
        model._mixing_matrices = [mixing_matrix_function]

    """
    Set up derived output functions
    """

    outputs_builder = VicCovidOutputsBuilder(model, COMPARTMENTS) if \
        is_vic_super else CovidOutputsBuilder(model, COMPARTMENTS)

    outputs_builder.request_incidence()
    outputs_builder.request_infection()
    outputs_builder.request_notifications(params.contact_tracing, params.cumul_incidence_start_time)
    outputs_builder.request_progression()
    outputs_builder.request_cdr()
    outputs_builder.request_deaths()
    outputs_builder.request_admissions()
    outputs_builder.request_occupancy(params.sojourn.compartment_periods)
    if params.contact_tracing:
        outputs_builder.request_tracing()
    if params.voc_emergence:
        outputs_builder.request_strains(list(params.voc_emergence.keys()))
    if params.vaccination:
        outputs_builder.request_vaccination(is_dosing_active, vacc_strata)
        if len(vacc_params.roll_out_components) > 0 and params.vaccination_risk.calculate:
            outputs_builder.request_vacc_aefis(params.vaccination_risk)

    if params.stratify_by_infection_history:
        outputs_builder.request_history()
    else:
        outputs_builder.request_recovered()
        outputs_builder.request_extra_recovered()

    return model<|MERGE_RESOLUTION|>--- conflicted
+++ resolved
@@ -337,15 +337,8 @@
         dose_delay_params = params.vaccination.second_dose_delay
         is_dosing_active = bool(dose_delay_params)  # Presence of parameter determines strata number
         vacc_strata = VACCINATION_STRATA if is_dosing_active else VACCINATION_STRATA[:2]
-<<<<<<< HEAD
-
         vaccination_strat = get_vaccination_strat(params, vacc_strata, is_dosing_active)
 
-=======
-
-        vaccination_strat = get_vaccination_strat(params, vacc_strata, is_dosing_active)
-
->>>>>>> 826e396b
         # Simplest approach is to assign all the VoC infectious seed to the unvaccinated
         if params.voc_emergence:
             for voc_name, characteristics in voc_params.items():
