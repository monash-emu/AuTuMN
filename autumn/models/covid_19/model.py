from summer import CompartmentalModel
from summer.adjust import Multiply, Overwrite

from autumn.tools.inputs.social_mixing.queries import get_prem_mixing_matrices
from autumn.tools.inputs.social_mixing.build_synthetic_matrices import build_synthetic_matrices
from autumn.models.covid_19.constants import Vaccination
from autumn.tools import inputs
from autumn.tools.project import Params, build_rel_path
from autumn.models.covid_19.preprocess.case_detection import CdrProc
from autumn.settings.region import Region

from .constants import (
    COMPARTMENTS, DISEASE_COMPARTMENTS, INFECTIOUS_COMPARTMENTS, Compartment, Tracing, BASE_DATE, History, INFECTION,
    INFECTIOUSNESS_ONSET, INCIDENCE, PROGRESS, RECOVERY, INFECT_DEATH,
)

from . import preprocess
from .outputs.vaccination import request_vaccination_outputs
from .outputs.standard import request_standard_outputs
from .outputs.victorian import request_victorian_outputs
from .parameters import Parameters
from .preprocess.vaccination import add_vaccination_flows
from .preprocess import tracing
from .stratifications.agegroup import AGEGROUP_STRATA, get_agegroup_strat
from .stratifications.clinical import get_clinical_strat
from .stratifications.cluster import apply_post_cluster_strat_hacks, get_cluster_strat
from .stratifications.tracing import get_tracing_strat
from .stratifications.strains import get_strain_strat, make_voc_seed_func
from .stratifications.history import get_history_strat
from .stratifications.vaccination import get_vaccination_strat

base_params = Params(
    build_rel_path("params.yml"), validator=lambda d: Parameters(**d), validate=False
)


def build_model(params: dict, build_options: dict = None) -> CompartmentalModel:
    """
    Build the compartmental model from the provided parameters.
    """
    params = Parameters(**params)
    is_region_vic = bool(params.victorian_clusters)  # Different structures for Victoria model
    is_region_vic2021 = is_region_vic and params.time.start > 365.  # Probably this can be done better
    model = CompartmentalModel(
        times=[params.time.start, params.time.end],
        compartments=COMPARTMENTS,
        infectious_compartments=INFECTIOUS_COMPARTMENTS,
        timestep=params.time.step,
        ref_date=BASE_DATE
    )

    # Check build_options
    # This will be automatically populated by calibration.py if we are running a calibration,
    # but can be manually set if so desired
    if build_options:
        validate = build_options.get("enable_validation")
        if validate is not None:
            model.set_validation_enabled(validate)
        idx_cache = build_options.get("derived_outputs_idx_cache")
        if idx_cache:
            model._set_derived_outputs_index_cache(idx_cache)

    # Time periods calculated from periods (ie "sojourn times")
    compartment_periods = preprocess.compartments.calc_compartment_periods(params.sojourn)

    # Get country population by age-group
    country = params.country
    pop = params.population
    total_pops = inputs.get_population_by_agegroup(
        AGEGROUP_STRATA, country.iso3, pop.region, year=pop.year
    )

    # Distribute infectious seed across infectious split sub-compartments
    total_disease_time = sum([compartment_periods[comp] for comp in DISEASE_COMPARTMENTS])
    init_pop = {
        comp: params.infectious_seed * compartment_periods[comp] / total_disease_time
        for comp in DISEASE_COMPARTMENTS
    }

    # Assign the remainder starting population to the S compartment
    init_pop[Compartment.SUSCEPTIBLE] = sum(total_pops) - sum(init_pop.values())
    model.set_initial_population(init_pop)

    """
    Get input data
    """
    if params.mixing_matrices:
        if params.mixing_matrices.type == 'prem':
            mixing_matrices = get_prem_mixing_matrices(country.iso3)
        elif params.mixing_matrices.type == 'extrapolated':
            mixing_matrices = build_synthetic_matrices(
                country.iso3, params.mixing_matrices.source_iso3, AGEGROUP_STRATA, params.mixing_matrices.age_adjust,
                pop.region
            )
        else:
            raise Exception("Invalid mixing matrix type specified in parameters")
    else:
        # Default to prem matrices (old model runs)
        mixing_matrices = get_prem_mixing_matrices(country.iso3)

    """
    Add intercompartmental flows
    """

    # Infection
    contact_rate = params.contact_rate
    model.add_infection_frequency_flow(
        name=INFECTION,
        contact_rate=contact_rate,
        source=Compartment.SUSCEPTIBLE,
        dest=Compartment.EARLY_EXPOSED,
    )

    # Progression through Covid stages
    model.add_transition_flow(
        name=INFECTIOUSNESS_ONSET,
        fractional_rate=1. / compartment_periods[Compartment.EARLY_EXPOSED],
        source=Compartment.EARLY_EXPOSED,
        dest=Compartment.LATE_EXPOSED,
    )
    incidence_flow_rate = 1. / compartment_periods[Compartment.LATE_EXPOSED]
    model.add_transition_flow(
        name=INCIDENCE,
        fractional_rate=incidence_flow_rate,
        source=Compartment.LATE_EXPOSED,
        dest=Compartment.EARLY_ACTIVE,
    )
    model.add_transition_flow(
        name=PROGRESS,
        fractional_rate=1. / compartment_periods[Compartment.EARLY_ACTIVE],
        source=Compartment.EARLY_ACTIVE,
        dest=Compartment.LATE_ACTIVE,
    )
    # Recovery flows
    model.add_transition_flow(
        name=RECOVERY,
        fractional_rate=1. / compartment_periods[Compartment.LATE_ACTIVE],
        source=Compartment.LATE_ACTIVE,
        dest=Compartment.RECOVERED,
    )
    # Infection death
    model.add_death_flow(
        name=INFECT_DEATH,
        death_rate=0.,  # Inconsequential value because it will be overwritten later in clinical stratification
        source=Compartment.LATE_ACTIVE,
    )

    # Stratify the model by age group
    age_strat = get_agegroup_strat(params, total_pops, mixing_matrices)
    model.stratify_with(age_strat)

    # Stratify the model by clinical status
    clinical_strat, get_detected_proportion, adjustment_systems = get_clinical_strat(params)
    model.stratify_with(clinical_strat)

    # Add the adjuster systems used by the clinical stratification
    for k, v in adjustment_systems.items():
        model.add_adjustment_system(k, v)

    # Register the CDR function as derived value
    model.add_computed_value_process(
        "cdr",
        CdrProc(get_detected_proportion)
    )

    # Apply the VoC stratification and adjust contact rate for single/dual Variants of Concern.
    if params.voc_emergence:
        voc_params = params.voc_emergence

        # Build and apply stratification
        strain_strat = get_strain_strat(voc_params)
        model.stratify_with(strain_strat)

        # Use importation flows to seed VoC cases
        for voc_name, characteristics in voc_params.items():
            voc_seed_func = make_voc_seed_func(
                characteristics.entry_rate, characteristics.start_time, characteristics.seed_duration
            )
            model.add_importation_flow(
                f"seed_voc_{voc_name}",
                voc_seed_func,
                dest=Compartment.EARLY_EXPOSED,
                dest_strata={"strain": voc_name},
            )

    # Infection history stratification
    if params.stratify_by_infection_history:
        history_strat = get_history_strat(params)
        model.stratify_with(history_strat)

        # Waning immunity (if requested)
        # Note that this approach would mean that the recovered in the naive class have actually previously had Covid
        if params.waning_immunity_duration:
            model.add_transition_flow(
                name="waning_immunity",
                fractional_rate=1. / params.waning_immunity_duration,
                source=Compartment.RECOVERED,
                dest=Compartment.SUSCEPTIBLE,
                source_strata={"history": History.NAIVE},
                dest_strata={"history": History.EXPERIENCED},
            )

    # Stratify model by Victorian sub-region (used for Victorian cluster model)
    if is_region_vic:
        cluster_strat = get_cluster_strat(params)
        model.stratify_with(cluster_strat)
        mixing_matrix_function = apply_post_cluster_strat_hacks(params, model, mixing_matrices)

    if is_region_vic2021:
        seed_start_time = params.vic_2021_seeding.seed_time

<<<<<<< HEAD
        for stratum in cluster_strat.strata:
            seed = params.vic_2021_seeding.__getattribute__(stratum)
=======
        # Seeding well after vaccination commencement
        seed_date = 560

        cluster_seeds = {
            Region.NORTH_METRO: 0.2,
            Region.WEST_METRO: 0.2,
            Region.SOUTH_METRO: 0.2,
            Region.SOUTH_EAST_METRO: 0.02,
            Region.BARWON_SOUTH_WEST: 0.,
            Region.GRAMPIANS: 0.,
            Region.GIPPSLAND: 0.,
            Region.HUME: 0.1,
            Region.LODDON_MALLEE: 0.,
        }

        for stratum in cluster_seeds:

            seed = cluster_seeds[stratum]
>>>>>>> 1ea93794

            # Function must be bound in loop with optional argument
            def model_seed_func(time, computed_values, seed=seed):
                return seed if seed_start_time < time < seed_start_time + 5. else 0.

            model.add_importation_flow(
                "seed",
                model_seed_func,
                dest=Compartment.EARLY_EXPOSED,
                dest_strata={"cluster": stratum.replace("-", "_")},
            )

    # Contact tracing stratification
    if params.contact_tracing:

        tracing_strat = get_tracing_strat(
            params.contact_tracing.quarantine_infect_multiplier,
            params.clinical_stratification.late_infect_multiplier
        )
        model.stratify_with(tracing_strat)

        # Contact tracing processes
        trace_param = tracing.get_tracing_param(
            params.contact_tracing.assumed_trace_prop,
            params.contact_tracing.assumed_prev,
            params.contact_tracing.floor,
        )

        early_exposed_untraced_comps = \
            [comp for comp in model.compartments if
             comp.is_match(Compartment.EARLY_EXPOSED, {"tracing": Tracing.UNTRACED})]
        early_exposed_traced_comps = \
            [comp for comp in model.compartments if
             comp.is_match(Compartment.EARLY_EXPOSED, {"tracing": Tracing.TRACED})]

        model.add_computed_value_process(
            "prevalence",
            tracing.PrevalenceProc()
        )

        model.add_computed_value_process(
            "prop_detected_traced",
            tracing.PropDetectedTracedProc(
                trace_param,
                params.contact_tracing.floor,
            )
        )

        model.add_computed_value_process(
            "prop_contacts_with_detected_index",
            tracing.PropIndexDetectedProc(
                params.clinical_stratification.non_sympt_infect_multiplier,
                params.clinical_stratification.late_infect_multiplier
            )
        )

        model.add_computed_value_process(
            "traced_flow_rate",
            tracing.TracedFlowRateProc(incidence_flow_rate)
        )

        for untraced, traced in zip(early_exposed_untraced_comps, early_exposed_traced_comps):
            model.add_transition_flow(
                "tracing",
                tracing.contact_tracing_func,
                Compartment.EARLY_EXPOSED,
                Compartment.EARLY_EXPOSED,
                source_strata=untraced.strata,
                dest_strata=traced.strata,
                expected_flow_count=1,
            )
            # +++ FIXME: convert this to transition flow with new computed_values aware flow param

    # Stratify by vaccination status
    if params.vaccination:
        vaccination_strat = get_vaccination_strat(params)

        # Was going to delete this, but it is necessary - doesn't make sense to have VoC in an otherwise empty stratum
        if params.voc_emergence:
            for voc_name, characteristics in voc_params.items():
                vaccination_strat.add_flow_adjustments(
                    f"seed_voc_{voc_name}",
                    {
                        Vaccination.VACCINATED: Multiply(1. / 2.),
                        Vaccination.ONE_DOSE_ONLY: Overwrite(0.),
                        Vaccination.UNVACCINATED: Multiply(1. / 2.),
                    }
                )
        model.stratify_with(vaccination_strat)

        # Implement the process of people getting vaccinated
        vacc_params = params.vaccination

        # Vic 2021 code is not generalisable
        if is_region_vic2021:
            for i_component, roll_out_component in enumerate(vacc_params.roll_out_components):
                total_adult_pop = sum(total_pops[3:])
                cluster_adults_pops = {
                    cluster: cluster_strat.population_split[cluster] * total_adult_pop for
                    cluster in cluster_strat.strata
                }
                for cluster in cluster_strat.strata:
                    add_vaccination_flows(
                        model, vacc_params.roll_out_components[i_component], age_strat.strata,
                        params.vaccination.one_dose, i_component + 1, additional_strata={"cluster": cluster},
                        cluster_pop=cluster_adults_pops[cluster], total_pop=total_adult_pop
                    )
        else:
            for roll_out_component in vacc_params.roll_out_components:
                coverage_override = vacc_params.coverage_override if vacc_params.coverage_override else None
                add_vaccination_flows(
                    model, roll_out_component, age_strat.strata, params.vaccination.one_dose,
                    0, coverage_override
                )

        # Add transition from single dose to fully vaccinated
        if params.vaccination.one_dose:
            for compartment in COMPARTMENTS:
                model.add_transition_flow(
                    name="second_dose",
                    fractional_rate=1. / params.vaccination.second_dose_delay,
                    source=compartment,
                    dest=compartment,
                    source_strata={"vaccination": Vaccination.ONE_DOSE_ONLY},
                    dest_strata={"vaccination": Vaccination.VACCINATED},
                )

    # Set up derived output functions
    if is_region_vic:
        request_victorian_outputs(model, params)
    else:
        request_standard_outputs(model, params)

    # Vaccination
    if params.vaccination:
        request_vaccination_outputs(model, params)

    # Dive into summer internals to over-write mixing matrix
    if is_region_vic:
        model._mixing_matrices = [mixing_matrix_function]

    return model<|MERGE_RESOLUTION|>--- conflicted
+++ resolved
@@ -209,29 +209,8 @@
     if is_region_vic2021:
         seed_start_time = params.vic_2021_seeding.seed_time
 
-<<<<<<< HEAD
         for stratum in cluster_strat.strata:
             seed = params.vic_2021_seeding.__getattribute__(stratum)
-=======
-        # Seeding well after vaccination commencement
-        seed_date = 560
-
-        cluster_seeds = {
-            Region.NORTH_METRO: 0.2,
-            Region.WEST_METRO: 0.2,
-            Region.SOUTH_METRO: 0.2,
-            Region.SOUTH_EAST_METRO: 0.02,
-            Region.BARWON_SOUTH_WEST: 0.,
-            Region.GRAMPIANS: 0.,
-            Region.GIPPSLAND: 0.,
-            Region.HUME: 0.1,
-            Region.LODDON_MALLEE: 0.,
-        }
-
-        for stratum in cluster_seeds:
-
-            seed = cluster_seeds[stratum]
->>>>>>> 1ea93794
 
             # Function must be bound in loop with optional argument
             def model_seed_func(time, computed_values, seed=seed):
