--- conflicted
+++ resolved
@@ -143,45 +143,13 @@
     # Apply the VoC stratification and adjust contact rate for single/dual Variants of Concern.
     if params.voc_emergence:
         voc_params = params.voc_emergence
-<<<<<<< HEAD
-        voc_start_time = voc_params.voc_strain[0].voc_components.start_time  # first (single) VoC
-        voc_entry_rate = voc_params.voc_strain[0].voc_components.entry_rate
-        seed_duration = voc_params.voc_strain[0].voc_components.seed_duration
-        strain_strat = get_strain_strat(voc_params.voc_strain[0].voc_components.contact_rate_multiplier)
-
-        # Work out the seeding function and seed the first VoC stratum.
-        def voc_seed(time, computed_values):
-            return voc_entry_rate if 0.0 < time - voc_start_time < seed_duration else 0.0
-
-        if len(params.voc_emergence.voc_strain) == 1:  # only single VoC strain in the model
-            model.stratify_with(strain_strat)  # stratify model with single VoC strain
-=======
->>>>>>> 5e2ce0fd
 
         # build and apply stratification
         strain_strat = get_strain_strat(voc_params)
         model.stratify_with(strain_strat)
 
-<<<<<<< HEAD
-            additional_voc_start_time = voc_params.voc_strain[1].voc_components.start_time   # second VoC strain
-            additional_voc_entry_rate = voc_params.voc_strain[1].voc_components.entry_rate
-            additional_seed_duration = voc_params.voc_strain[1].voc_components.seed_duration
-            additional_strain_strat = get_strain_strat_dual_voc\
-                (voc_params.voc_strain[0].voc_components.contact_rate_multiplier,
-                 voc_params.voc_strain[1].voc_components.contact_rate_multiplier)
-            model.stratify_with(additional_strain_strat)  # stratify model with two VoC strains
-
-            # seed the second VoC strain
-            def additional_voc_seed(time, computed_values):
-                return additional_voc_entry_rate \
-                if 0.0 < time - additional_voc_start_time < additional_seed_duration \
-                else 0.0
-            
-            # add flows for the second VoC strain
-=======
         # set importation flows to seed VoC cases
         for voc_name, characteristics in voc_params.items():
->>>>>>> 5e2ce0fd
             model.add_importation_flow(
                 f"seed_voc_{voc_name}",
                 make_voc_seed_func(characteristics.entry_rate, characteristics.start_time, characteristics.seed_duration),
