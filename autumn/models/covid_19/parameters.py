--- conflicted
+++ resolved
@@ -42,16 +42,10 @@
 
     @root_validator(pre=True, allow_reuse=True)
     def check_lengths(cls, values):
-<<<<<<< HEAD
         value_series, time_series = values.get("values"), values.get("times")
         assert len(time_series) == \
                len(value_series), \
         f"TimeSeries length mismatch, times length: {len(time_series)}, values length: {len(value_series)}"
-=======
-        vs, ts = values.get("values"), values.get("times")
-        assert len(ts) == len(vs), f"TimeSeries length mismatch, times length: {len(ts)}, values length: {len(vs)}"
->>>>>>> 7f41a1fb
-        return values
 
     @validator("times", pre=True, allow_reuse=True)
     def parse_dates_to_days(dates):
@@ -67,11 +61,7 @@
 
     @validator("iso3", pre=True, allow_reuse=True)
     def check_length(iso3):
-<<<<<<< HEAD
         assert len(iso3) == 3, f"ISO3 codes should have three digits, code is: {iso3}"
-=======
-        assert len(iso3) == 3, f"ISO3 codes should universally have three digits, ISO3 code provided was: {iso3}"
->>>>>>> 7f41a1fb
         return iso3
 
 
@@ -100,11 +90,7 @@
 
     @validator("compartment_periods", allow_reuse=True)
     def check_positive(periods):
-<<<<<<< HEAD
         assert all(val >= 0. for val in periods.values()), f"Sojourn times must be non-negative, times are: {periods}"
-=======
-        assert all(val >= 0. for val in periods.values()), f"Sojourn times must be positive, times are: {periods}"
->>>>>>> 7f41a1fb
         return periods
 
 
@@ -139,13 +125,8 @@
 
     @root_validator(pre=True, allow_reuse=True)
     def check_lengths(cls, values):
-<<<<<<< HEAD
         value, time_series = values.get("values"), values.get("times")
         assert len(time_series) == len(value), f"TimeSeries length mismatch, times length: {len(time_series)}, values length: {len(value)}"
-=======
-        vs, ts = values.get("values"), values.get("times")
-        assert len(ts) == len(vs), f"TimeSeries length mismatch, times length: {len(ts)}, values length: {len(vs)}"
->>>>>>> 7f41a1fb
         return values
 
 
@@ -158,11 +139,7 @@
     @root_validator(pre=True, allow_reuse=True)
     def check_asymptotes(cls, values):
         lower, upper = values.get("lower_asymptote"), values.get("upper_asymptote")
-<<<<<<< HEAD
         assert lower <= upper, f"Asymptotes specified upside-down, lower: {'lower'}, upper: {'upper'}"
-=======
-        assert lower <= upper, "Asymptotes specified upside-down"
->>>>>>> 7f41a1fb
         assert 0. <= lower <= 1., "Lower asymptote not in domain [0, 1]"
         assert 0. <= upper <= 1., "Upper asymptote not in domain [0, 1]"
         return values
@@ -176,11 +153,7 @@
         assert 0. <= effect <= 1., "Microdistancing effect not in domain [0, 1]"
         return effect
 
-<<<<<<< HEAD
-
 from autumn.tools.inputs.social_mixing.constants import LOCATIONS
-=======
->>>>>>> 7f41a1fb
 
 class MicroDistancingFunc(BaseModel):
     function_type: str
@@ -191,12 +164,7 @@
 
     @validator("locations", allow_reuse=True)
     def effect_domain(locations):
-<<<<<<< HEAD
         assert all([loc in LOCATIONS for loc in locations])
-=======
-        mixing_locations = ["home", "other_locations", "school", "work"]
-        assert all([loc in mixing_locations for loc in locations])
->>>>>>> 7f41a1fb
         return locations
 
 
@@ -373,7 +341,6 @@
     start_time: float
     end_time: float
 
-<<<<<<< HEAD
     @validator("coverage")
     def check_coverage(val):
         if val:
@@ -381,9 +348,6 @@
         return val
 
     @root_validator(allow_reuse=True)
-=======
-    @root_validator(pre=True, allow_reuse=True)
->>>>>>> 7f41a1fb
     def check_times(cls, values):
         msg = f"End time: {values['start_time']} before start time: {values['end_time']}"
         assert values["start_time"] <= values["end_time"], msg
@@ -485,7 +449,6 @@
     @validator("floor", allow_reuse=True)
     def check_floor(val):
         assert 0. <= val <= 1., f"Contact tracing floor must be in range [0, 1]: {val}"
-<<<<<<< HEAD
         return val
 
     @validator("quarantine_infect_multiplier", allow_reuse=True)
@@ -496,8 +459,6 @@
     @ validator("assumed_prev", allow_reuse=True)
     def check_prevalence(val):
         assert 0. <= val, f"Contact tracing assumed prevalence must not be negative: {val}"
-=======
->>>>>>> 7f41a1fb
         return val
 
     # FIXME: Doesn't work - possibly something about one of the validation parameters being calibrated
