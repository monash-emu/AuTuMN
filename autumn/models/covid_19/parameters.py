"""
Type definition for model parameters
"""
from pydantic import BaseModel, Extra, root_validator, validator
from pydantic.dataclasses import dataclass

from datetime import date
from typing import Any, Dict, List, Optional, Union

from autumn.models.covid_19.constants import BASE_DATE

# Forbid additional arguments to prevent extraneous parameter specification
BaseModel.Config.extra = Extra.forbid


class Time(BaseModel):
    """
    Parameters to define the model time period and evaluation steps.
    For the COVID-19 model, all times are assumed to be in days and reference time is 31st Dec 2019.
    The medium term plan is to replace this structure with standard Python date structures.
    """

    start: float
    end: float
    step: float

    @root_validator(pre=True, allow_reuse=True)
    def check_lengths(cls, values):
        start, end = values.get("start"), values.get("end")
        assert end >= start, f"End time: {end} before start: {start}"
        return values


class TimeSeries(BaseModel):
    """
    A set of values with associated time points
    """

    times: List[float]
    values: List[float]

    @root_validator(pre=True, allow_reuse=True)
    def check_lengths(cls, values):
<<<<<<< HEAD
        value_list, times_list = values.get("values"), values.get("times")
        msg = f"TimeSeries length mismatch, times length: {len(times_list)}, values length: {len(value_list)}"
        assert len(times_list) == len(value_list), msg
=======
        vs, ts = values.get("values"), values.get("times")
        assert len(ts) == len(vs), f"TimeSeries length mismatch, times length: {len(ts)}, values length: {len(vs)}"
>>>>>>> caa82cca
        return values

    @validator("times", pre=True, allow_reuse=True)
    def parse_dates_to_days(dates):
        return [(d - BASE_DATE).days if type(d) is date else d for d in dates]


class Country(BaseModel):
    """
    The country that the model is based in. (The country may be, and often is, the same as the region.)
    """

    iso3: str

    @validator("iso3", pre=True, allow_reuse=True)
    def check_length(iso3):
<<<<<<< HEAD
        assert len(iso3) == 3, f"ISO3 codes should universally have three digits, ISO3 code provided was: {iso3}"
=======
        assert len(iso3) == 3, f"ISO3 codes should have three digits, code is: {iso3}"
>>>>>>> caa82cca
        return iso3


class Population(BaseModel):
    """
    Model population parameters.
    """

    region: Optional[str]  # None/null means default to parent country
    year: int


class Sojourn(BaseModel):
    """Parameters for determining how long a person stays in a given compartment."""

    class CalcPeriod(BaseModel):
        total_period: float
        proportions: Dict[str, float]

    # Mean time in days spent in each compartment
    compartment_periods: Dict[str, float]
    # Mean time spent in each compartment, defined via proportions
    compartment_periods_calculated: Dict[str, CalcPeriod]

    @validator("compartment_periods", allow_reuse=True)
    def check_positive(periods):
        assert all(val >= 0. for val in periods.values()), f"Sojourn times must be positive, times are: {periods}"
        return periods


class MixingLocation(BaseModel):
    # Whether to append or overwrite times / values
    append: bool
    # Times for dynamic mixing func.
    times: List[int]
    # Values for dynamic mixing func.
    values: List[Any]

    @root_validator(pre=True, allow_reuse=True)
    def check_lengths(cls, values):
        vs, ts = values.get("values"), values.get("times")
        assert len(ts) == len(vs), f"Mixing series length mismatch."
        return values

    @validator("times", pre=True, allow_reuse=True)
    def parse_dates_to_days(dates):
        return [(d - BASE_DATE).days if type(d) is date else d for d in dates]


class EmpiricMicrodistancingParams(BaseModel):
    max_effect: float
    times: List[float]
    values: List[float]

    @validator("max_effect", allow_reuse=True)
    def effect_domain(effect):
        assert 0. <= effect <= 1.
        return effect

    @root_validator(pre=True, allow_reuse=True)
    def check_lengths(cls, values):
        vs, ts = values.get("values"), values.get("times")
        assert len(ts) == len(vs), f"TimeSeries length mismatch, times length: {len(ts)}, values length: {len(vs)}"
        return values


class TanhMicrodistancingParams(BaseModel):
    shape: float
    inflection_time: float
    lower_asymptote: float
    upper_asymptote: float

    @root_validator(pre=True, allow_reuse=True)
    def check_asymptotes(cls, values):
        lower, upper = values.get("lower_asymptote"), values.get("upper_asymptote")
        assert lower <= upper, "Asymptotes specified upside-down"
        assert 0. <= lower <= 1., "Lower asymptote not in domain [0, 1]"
        assert 0. <= upper <= 1., "Upper asymptote not in domain [0, 1]"
        return values


class ConstantMicrodistancingParams(BaseModel):
    effect: float

    @validator("effect", allow_reuse=True)
    def effect_domain(effect):
        assert 0. <= effect <= 1., "Microdistancing effect not in domain [0, 1]"
        return effect


class MicroDistancingFunc(BaseModel):
    function_type: str
    parameters: Union[
        EmpiricMicrodistancingParams, TanhMicrodistancingParams, ConstantMicrodistancingParams
    ]
    locations: List[str]

    @validator("locations", allow_reuse=True)
    def effect_domain(locations):
        mixing_locations = ["home", "other_locations", "school", "work"]
        assert all([loc in mixing_locations for loc in locations])
        return locations


class Mobility(BaseModel):
    """Google mobility params"""

    region: Optional[str]  # None/null means default to parent country
    mixing: Dict[str, MixingLocation]
    age_mixing: Optional[Dict[str, TimeSeries]]
    microdistancing: Dict[str, MicroDistancingFunc]
    smooth_google_data: bool
    square_mobility_effect: bool
    npi_effectiveness: Dict[str, float]
    google_mobility_locations: Dict[str, List[str]]


class MixingMatrices(BaseModel):
    type: Optional[str]  # None defaults to Prem matrices, otherwise 'prem' or 'extrapolated' - see build_model
    source_iso3: Optional[str]
    age_adjust: bool  # Only relevant if 'extrapolated' selected


class AgeStratification(BaseModel):
    """
    Parameters used in age based stratification.
    """

    # Susceptibility by age
    susceptibility: Dict[str, float]


class StrataProps(BaseModel):
    props: List[float]
    multiplier: float


class ClinicalProportions(BaseModel):
    hospital: StrataProps
    symptomatic: StrataProps


class ClinicalStratification(BaseModel):
    """
    Parameters used in clinical status based stratification.
    """

    props: ClinicalProportions
    icu_prop: float  # Proportion of those hospitalised that are admitted to ICU
    icu_mortality_prop: float  # Death proportion ceiling for ICU mortality
    late_infect_multiplier: Dict[str, float]
    non_sympt_infect_multiplier: float


class InfectionFatality(BaseModel):
    """Parameters relating to death from infection"""

    # Calibrated multiplier for props
    multiplier: float
    # Alternative approach to adjusting the IFR during calibration - over-write the oldest age bracket
    top_bracket_overwrite: Optional[float]
    # Proportion of people dying / total infected by age
    props: List[float]


class TestingToDetection(BaseModel):
    """
    More empiric approach based on per capita testing rates
    An alternative to CaseDetection.
    """

    assumed_tests_parameter: float
    assumed_cdr_parameter: float
    smoothing_period: int
    test_multiplier: Optional[TimeSeries]


class SusceptibilityHeterogeneity(BaseModel):
    """
    Specifies heterogeneity in susceptibility.
    """

    bins: int
    tail_cut: float
    coeff_var: float


class MetroClusterStratification(BaseModel):
    mobility: Mobility


class RegionalClusterStratification(BaseModel):
    mobility: Mobility


class VictorianClusterStratification(BaseModel):
    intercluster_mixing: float
    contact_rate_multiplier_north_metro: float
    contact_rate_multiplier_south_metro: float
    contact_rate_multiplier_barwon_south_west: float
    contact_rate_multiplier_regional: float
    metro: MetroClusterStratification
    regional: RegionalClusterStratification


class Vic2021Seeding(BaseModel):
    seed_time: float
    north_metro: float
    south_east_metro: float
    south_metro: float
    west_metro: float
    barwon_south_west: float
    gippsland: float
    hume: float
    loddon_mallee: float
    grampians: float


class VocComponent(BaseModel):
    """
    Parameters defining the emergence profile of the Variants of Concerns
    """

    start_time: Optional[float]
    entry_rate: Optional[float]
    seed_duration: Optional[float]
    contact_rate_multiplier: Optional[float]

    @root_validator(pre=True, allow_reuse=True)
    def check_times(cls, values):
        if "seed_duration" in values:
            assert 0. <= values["seed_duration"], "Seed duration negative"
        if "contact_rate_multiplier" in values:
            assert 0. <= values["contact_rate_multiplier"], "Contact rate multiplier negative"
        if "entry_rate" in values:
            assert 0. <= values["entry_rate"], "Entry rate negative"
        return values


class VaccCoveragePeriod(BaseModel):
    """
    Parameters to pass when desired behaviour is vaccinating a proportion of the population over a period of time
    """

    coverage: Optional[float]
    start_time: float
    end_time: float

    @root_validator(pre=True, allow_reuse=True)
    def check_times(cls, values):
        msg = f"End time: {values['start_time']} before start time: {values['end_time']}"
        assert values["start_time"] <= values["end_time"], msg
        return values


class RollOutFunc(BaseModel):
    age_min: Optional[float]
    age_max: Optional[float]
    supply_period_coverage: Optional[VaccCoveragePeriod]
    supply_timeseries: Optional[TimeSeries]

    @root_validator(pre=True, allow_reuse=True)
    def check_suppy(cls, values):
        p, ts = values.get("supply_period_coverage"), values.get("supply_timeseries")
        has_supply = bool(p) != bool(ts)
        assert has_supply, "Roll out function must have a period or timeseries for supply."
        if "age_min" in values:
            assert 0. <= values["age_min"], f"Minimum age is negative: {values['age_min']}"
        if "age_max" in values:
            assert 0. <= values["age_max"], f"Minimum age is negative: {values['age_max']}"
        if "age_min" in values and "age_max" in values:
            msg = f"Maximum age: {values['age_max']} is less than minimum age: {values['age_max']}"
            assert values["age_min"] <= values["age_max"], msg
        return values


class VaccEffectiveness(BaseModel):
    overall_efficacy: float
    vacc_prop_prevent_infection: float
    vacc_reduce_infectiousness: float

    @validator("overall_efficacy", pre=True, allow_reuse=True)
    def check_overall_efficacy(val):
        assert 0. <= val <= 1., f"Overall efficacy should be in [0, 1]: {val}"
        return val

    @validator("vacc_prop_prevent_infection", pre=True, allow_reuse=True)
    def check_vacc_prop_prevent_infection(val):
        assert 0. <= val <= 1., f"Proportion of vaccine effect preventing infection should be in [0, 1]: {val}"
        return val

    @validator("vacc_reduce_infectiousness", pre=True, allow_reuse=True)
    def check_overall_efficacy(val):
        assert 0. <= val <= 1., f"Reduction in infectiousness should be in [0, 1]: {val}"
        return val


class Vaccination(BaseModel):
    second_dose_delay: float
    one_dose: Optional[VaccEffectiveness]
    fully_vaccinated: VaccEffectiveness

    roll_out_components: List[RollOutFunc]
    coverage_override: Optional[float]

    @root_validator(pre=True, allow_reuse=True)
    def check_vacc_range(cls, values):
        assert 0. < values["second_dose_delay"], f"Delay to second dose is not positive: {values['second_dose_delay']}"
        return values


class VaccinationRisk(BaseModel):
    calculate: bool
    prop_astrazeneca: float
    prop_mrna: float
    tts_rate: Dict[str, float]
    tts_fatality_ratio: Dict[str, float]
    myocarditis_rate: Dict[str, float]

    @root_validator(pre=True, allow_reuse=True)
    def check_vacc_risk_ranges(cls, values):
        msg = f"Proportion Astra-Zeneca not in range [0, 1]: {values['prop_astrazeneca']}"
        assert 0. <= values["prop_astrazeneca"] <= 1., msg
        msg = f"Proportion mRNA not in range [0, 1]: {values['prop_mrna']}"
        assert 0. <= values["prop_mrna"] <= 1., msg
        msg = f"At least one TTS rate is negative: {values['tts_rate']}"
        assert all([0. <= val for val in values["tts_rate"].values()]), msg
        msg = f"TTS fatality ratio is negative: {values['tts_fatality_ratio']}"
        assert all([0. <= val for val in values["tts_fatality_ratio"].values()]), msg
        msg = f"Myocarditis rate is negative: {values['myocarditis_rate']}"
        assert all([0. <= val for val in values["myocarditis_rate"].values()]), msg
        return values


class ContactTracing(BaseModel):
    """
    Contact tracing effectiveness that scales with disease burden parameters.
    """
    floor: float
    assumed_trace_prop: float
    assumed_prev: float
    quarantine_infect_multiplier: float

    @validator("floor", allow_reuse=True)
    def check_floor(val):
        assert 0. <= val <= 1., f"Contact tracing floor must be in range [0, 1]: {val}"
        return val

    # @validator("assumed_trace_prop")
    # def assumed_trace_prop(val, values):
    #     if 'floor' in values:
    #         assert val >= values['floor'], "Contact tracing assumed_trace_prop must be >= floor"
    #     return val


class AgeSpecificRiskMultiplier(BaseModel):
    age_categories: List[str]
    adjustment_start_time: Optional[int]
    adjustment_end_time: Optional[int]
    contact_rate_multiplier: float


class ParamConfig:
    """
    Config for parameter models
    """

    anystr_strip_whitespace = True  # Strip whitespace
    allow_mutation = False  # Params should be immutable


@dataclass(config=ParamConfig)
class Parameters:
    # Metadata
    description: Optional[str]
    # Values
    contact_rate: float
    seasonal_force: Optional[float]
    infect_death: float
    universal_death_rate: float
    infectious_seed: float
    voc_emergence: Optional[Dict[str, VocComponent]]
    age_specific_risk_multiplier: Optional[AgeSpecificRiskMultiplier]
    stratify_by_infection_history: bool
    waning_immunity_duration: Optional[float]
    vaccination: Optional[Vaccination]
    vaccination_risk: Optional[VaccinationRisk]
    rel_prop_symptomatic_experienced: Optional[float]
    haario_scaling_factor: float
    metropolis_init_rel_step_size: float
    n_steps_fixed_proposal: int
    cumul_incidence_start_time: Optional[float]
    # Modular parameters
    time: Time
    country: Country
    population: Population
    sojourn: Sojourn
    mobility: Mobility
    mixing_matrices: Optional[MixingMatrices]
    infection_fatality: InfectionFatality
    age_stratification: AgeStratification
    clinical_stratification: ClinicalStratification
    testing_to_detection: Optional[TestingToDetection]
    contact_tracing: Optional[ContactTracing]
    victorian_clusters: Optional[VictorianClusterStratification]
    vic_2021_seeding: Optional[Vic2021Seeding]
    # Non_epidemiological parameters
    target_output_ratio: Optional[float]<|MERGE_RESOLUTION|>--- conflicted
+++ resolved
@@ -41,14 +41,8 @@
 
     @root_validator(pre=True, allow_reuse=True)
     def check_lengths(cls, values):
-<<<<<<< HEAD
-        value_list, times_list = values.get("values"), values.get("times")
-        msg = f"TimeSeries length mismatch, times length: {len(times_list)}, values length: {len(value_list)}"
-        assert len(times_list) == len(value_list), msg
-=======
         vs, ts = values.get("values"), values.get("times")
         assert len(ts) == len(vs), f"TimeSeries length mismatch, times length: {len(ts)}, values length: {len(vs)}"
->>>>>>> caa82cca
         return values
 
     @validator("times", pre=True, allow_reuse=True)
@@ -65,11 +59,7 @@
 
     @validator("iso3", pre=True, allow_reuse=True)
     def check_length(iso3):
-<<<<<<< HEAD
         assert len(iso3) == 3, f"ISO3 codes should universally have three digits, ISO3 code provided was: {iso3}"
-=======
-        assert len(iso3) == 3, f"ISO3 codes should have three digits, code is: {iso3}"
->>>>>>> caa82cca
         return iso3
 
 
