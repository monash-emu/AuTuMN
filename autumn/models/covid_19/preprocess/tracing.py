import numpy as np
import numba

from summer.compute import ComputedValueProcessor, find_sum

from autumn.models.covid_19.constants import (
    Compartment, INFECTIOUS_COMPARTMENTS, Clinical, CLINICAL_STRATA, NOTIFICATION_CLINICAL_STRATA
)


def get_tracing_param(assumed_trace_prop: float, assumed_prev: float, floor: float) -> float:
    """
    Calculate multiplier for the relationship between traced proportion and prevalence for use in the next function.

    Solving the following equation to get the returned value:
    floor + (1 - floor) exp -(result * assumed_prev) = assumed_trace_prop
    """

    # FIXME: Unable to move this to parameter validation, not sure why
    assert floor < assumed_trace_prop, "Assumed trace proportion less than or equal to contact tracing floor"

    return -np.log((assumed_trace_prop - floor) / (1. - floor)) / assumed_prev


def contact_tracing_func(time, computed_values):
    """
    Multiply the flow rate through by the source compartment to get the final absolute rate
    """

    return computed_values["traced_flow_rate"]


@numba.jit(nopython=True)
def get_proportion_detect_force_infection(
        compartment_values: np.ndarray,
        notified_comps: np.ndarray,
        notif_levels: np.ndarray,
        non_notified_comps: np.ndarray,
        non_notif_levels: np.ndarray
) -> float:
    """
<<<<<<< HEAD
    Calculate the proportion of the force of infection that is attributable to ever-detected individuals.
=======
    Calculate the proportion of the force of infection that is attributable to ever-detected individuals
>>>>>>> 7a637d96
    See PropIndexDetectedProc for details on calling this function
    """

    non_detected_detected_force_of_infection = 0.
    for i_comp, comp in enumerate(non_notified_comps):
        non_detected_detected_force_of_infection += compartment_values[comp] * non_notif_levels[i_comp]
        
    detected_force_of_infection = 0.
    for i_comp, comp in enumerate(notified_comps):
        detected_force_of_infection += compartment_values[comp] * notif_levels[i_comp]
        
    total_force_of_infection = non_detected_detected_force_of_infection + detected_force_of_infection

    # Return zero to prevent division by zero error
    if total_force_of_infection == 0.:
        return 0.

    # Otherwise return the calculated proportion
    else:
        proportion_detect_force_infect = detected_force_of_infection / total_force_of_infection

        msg = "Force of infection not in range [0, 1]"
        assert 0. <= proportion_detect_force_infect <= 1., msg
        return proportion_detect_force_infect


class PrevalenceProc(ComputedValueProcessor):
    """
    Track the current prevalence of all the active disease compartments for later use to determine the efficiency of
    contact tracing.
    """

    def __init__(self):
        self.active_comps = None

    def prepare_to_run(self, compartments, flows):
        """
        Identify the compartments with active disease for the prevalence calculation.
        """

        self.active_comps = np.array([idx for idx, comp in enumerate(compartments) if
            comp.has_name(Compartment.EARLY_ACTIVE) or comp.has_name(Compartment.LATE_ACTIVE)], dtype=int)

    def process(self, compartment_values, computed_values, time):
        """
        Calculate the current prevalence during run-time.
        """

        return find_sum(compartment_values[self.active_comps]) / find_sum(compartment_values)


class PropIndexDetectedProc(ComputedValueProcessor):
    """
    Calculate the proportion of all contacts whose index case is ever detected.
    """

    def __init__(self, non_sympt_infect_multiplier, late_infect_multiplier):
        self.non_sympt_infect_multiplier = non_sympt_infect_multiplier
        self.late_infect_multiplier = late_infect_multiplier

    def prepare_to_run(self, compartments, flows):
        """
        Identify the infectious compartments for the prevalence calculation by infection stage and clinical status.
        Also captures the infectiousness levels by infection stage and clinical status.
        """

        notif_comps, non_notif_comps, notif_levels, non_notif_levels = [], [], [], []

        for compartment in INFECTIOUS_COMPARTMENTS:
            for clinical in CLINICAL_STRATA:

                if clinical == Clinical.NON_SYMPT:
                    infectiousness_level = self.non_sympt_infect_multiplier
                elif compartment == Compartment.LATE_ACTIVE and clinical in NOTIFICATION_CLINICAL_STRATA:
                    infectiousness_level = self.late_infect_multiplier[clinical]
                else:
                    infectiousness_level = 1.

<<<<<<< HEAD
                # Get all the matching compartments for the current infectious/stratification combination
                working_compartments = [
=======
                # Get all the matching compartments for the current infectious/stratification level
                working_comps = [
>>>>>>> 7a637d96
                    idx for idx, comp in enumerate(compartments) if
                    comp.has_name(compartment) and comp.has_stratum("clinical", clinical)
                ]

<<<<<<< HEAD
                # Store these separately as notified and non-notified lists of compartments/indices and infectiousness
                if clinical in NOTIFICATION_CLINICAL_STRATA:
                    notif_comps += working_compartments
                    notif_levels += [infectiousness_level] * len(working_compartments)
                else:
                    non_notif_comps += working_compartments
                    non_notif_levels += [infectiousness_level] * len(working_compartments)
=======
                # Store these separately as notifying and non-notifying
                if clinical in NOTIFICATION_CLINICAL_STRATA:
                    notif_comps += working_comps
                    notif_levels += [infectiousness_level] * len(working_comps)
                else:
                    non_notif_comps += working_comps
                    non_notif_levels += [infectiousness_level] * len(working_comps)
>>>>>>> 7a637d96

        # Convert the indices and levels to numpy arrays
        self.notif_comps = np.array(notif_comps, dtype=int)
        self.notif_levels = np.array(notif_levels, dtype=float)
        self.non_notif_comps = np.array(non_notif_comps, dtype=int)
        self.non_notif_levels = np.array(non_notif_levels, dtype=float)

    def process(self, compartment_values, computed_values, time):
        """
        Calculate the proportion of the force of infection arising from ever-detected individuals
        """

        # Call the optimised numba JIT version of this function (we cannot JIT directly on the class member function)
        return get_proportion_detect_force_infection(
            compartment_values, self.notif_comps, self.notif_levels, self.non_notif_comps, self.non_notif_levels
        )


class PropDetectedTracedProc(ComputedValueProcessor):
    """
    Calculate the proportion of contacts of successfully detected cases which are traced.
    """

    def __init__(self, trace_param, floor):
        self.trace_param = trace_param
        self.floor = floor

    def process(self, compartment_values, computed_values, time):
        """
        Formula for calculating the proportion from the already-processed contact tracing parameter,
        which has been worked out in the get_tracing_param function above.
        """

        # Decreasing exponential function of current prevalence descending from one to the floor value
        current_prevalence = computed_values["prevalence"]
        prop_of_detected_traced = self.floor + (1. - self.floor) * np.exp(-current_prevalence * self.trace_param)

        msg = f"Proportion of detectable contacts detected not between floor value and 1: {prop_of_detected_traced}"
        assert self.floor <= prop_of_detected_traced <= 1., msg

        return prop_of_detected_traced


class TracedFlowRateProc(ComputedValueProcessor):
    """
    Calculate the transition flow rate based on the only other outflow and the proportion of all new cases traced.
    """

    def __init__(self, incidence_flow_rate):
        self.incidence_flow_rate = incidence_flow_rate

    def process(self, compartment_values, computed_values, time):
        """
        Solving the following equation:

        traced_prop = traced_flow_rate / (traced_flow_rate + incidence_flow_rate)

        for traced_flow_rate gives the following:
        """

<<<<<<< HEAD
        # Find the proportion of all infections that lead to contacts being traced
        traced_prop = computed_values["prop_detected_traced"] * computed_values["prop_contacts_with_detected_index"]

        # Use this proportion and the solution to the equation above to get teh adjustment, avoiding zero division
        traced_incidence_adjustment = traced_prop / max((1. - traced_prop), 1e-6)

        # Get and check the final value
        traced_flow_rate = self.incidence_flow_rate * traced_incidence_adjustment
=======
        # Proportion of all infections that are contact traced
        traced_prop = computed_values["prop_detected_traced"] * computed_values["prop_contacts_with_detected_index"]

        # Applied to adjust the incidence flow rate
        traced_flow_rate = self.incidence_flow_rate * traced_prop / max((1. - traced_prop), 1e-6)
>>>>>>> 7a637d96
        assert 0. <= traced_flow_rate
        return traced_flow_rate<|MERGE_RESOLUTION|>--- conflicted
+++ resolved
@@ -39,11 +39,7 @@
         non_notif_levels: np.ndarray
 ) -> float:
     """
-<<<<<<< HEAD
-    Calculate the proportion of the force of infection that is attributable to ever-detected individuals.
-=======
     Calculate the proportion of the force of infection that is attributable to ever-detected individuals
->>>>>>> 7a637d96
     See PropIndexDetectedProc for details on calling this function
     """
 
@@ -122,26 +118,12 @@
                 else:
                     infectiousness_level = 1.
 
-<<<<<<< HEAD
-                # Get all the matching compartments for the current infectious/stratification combination
-                working_compartments = [
-=======
                 # Get all the matching compartments for the current infectious/stratification level
                 working_comps = [
->>>>>>> 7a637d96
                     idx for idx, comp in enumerate(compartments) if
                     comp.has_name(compartment) and comp.has_stratum("clinical", clinical)
                 ]
 
-<<<<<<< HEAD
-                # Store these separately as notified and non-notified lists of compartments/indices and infectiousness
-                if clinical in NOTIFICATION_CLINICAL_STRATA:
-                    notif_comps += working_compartments
-                    notif_levels += [infectiousness_level] * len(working_compartments)
-                else:
-                    non_notif_comps += working_compartments
-                    non_notif_levels += [infectiousness_level] * len(working_compartments)
-=======
                 # Store these separately as notifying and non-notifying
                 if clinical in NOTIFICATION_CLINICAL_STRATA:
                     notif_comps += working_comps
@@ -149,7 +131,6 @@
                 else:
                     non_notif_comps += working_comps
                     non_notif_levels += [infectiousness_level] * len(working_comps)
->>>>>>> 7a637d96
 
         # Convert the indices and levels to numpy arrays
         self.notif_comps = np.array(notif_comps, dtype=int)
@@ -210,21 +191,10 @@
         for traced_flow_rate gives the following:
         """
 
-<<<<<<< HEAD
-        # Find the proportion of all infections that lead to contacts being traced
-        traced_prop = computed_values["prop_detected_traced"] * computed_values["prop_contacts_with_detected_index"]
-
-        # Use this proportion and the solution to the equation above to get teh adjustment, avoiding zero division
-        traced_incidence_adjustment = traced_prop / max((1. - traced_prop), 1e-6)
-
-        # Get and check the final value
-        traced_flow_rate = self.incidence_flow_rate * traced_incidence_adjustment
-=======
         # Proportion of all infections that are contact traced
         traced_prop = computed_values["prop_detected_traced"] * computed_values["prop_contacts_with_detected_index"]
 
         # Applied to adjust the incidence flow rate
         traced_flow_rate = self.incidence_flow_rate * traced_prop / max((1. - traced_prop), 1e-6)
->>>>>>> 7a637d96
         assert 0. <= traced_flow_rate
         return traced_flow_rate