import numpy as np

from autumn.models.covid_19.constants import (
    VACCINE_ELIGIBLE_COMPARTMENTS, Vaccination, INFECTIOUSNESS_ONSET, INFECT_DEATH, PROGRESS, RECOVERY
)
from autumn.tools.curve.scale_up import scale_up_function
from autumn.models.covid_19.stratifications.clinical import CLINICAL_STRATA
from autumn.models.covid_19.stratifications.agegroup import AGEGROUP_STRATA
from autumn.models.covid_19.preprocess.clinical import get_all_adjustments
<<<<<<< HEAD
from autumn.tools.inputs.covid_au.queries import get_historical_vac_coverage
=======
from autumn.tools.inputs.covid_au.queries import get_both_vac_coverage, VACC_COVERAGE_START_AGES, VACC_COVERAGE_END_AGES
>>>>>>> 8f34cdbf


def get_vacc_roll_out_function_from_coverage(coverage, start_time, end_time, coverage_override=None):
    """
    Calculate the time-variant vaccination rate based on a requested coverage and roll-out window.
    Return the stepped function of time.
    """

    # Get vaccination parameters
    coverage = coverage if coverage else coverage_override
    duration = end_time - start_time
    assert duration >= 0., f"Vaccination roll-out request is negative: {duration}"
    assert 0. <= coverage <= 1., f"Coverage not in [0, 1]: {coverage}"

    # Calculate the vaccination rate from the coverage and the duration of the program
    vaccination_rate = -np.log(1. - coverage) / duration

    # Create the function
    def get_vaccination_rate(time, computed_values):
        return vaccination_rate if start_time < time < end_time else 0.

    return get_vaccination_rate


def get_vacc_roll_out_function_from_doses(
    time_variant_supply, compartment_name, eligible_age_group, eligible_age_groups
):
    """
    Work out the number of vaccinated individuals for a given agegroup and compartment name.
    Return a time-variant function in a format that can be used to inform a functional flow.
    """

    def net_flow_func(model, compartments, compartment_values, flows, flow_rates, computed_values, time):
        # work out the proportion of the eligible population that is in the relevant compartment
        # FIXME: we should be able to cache the two lists below. They depend on compartment_name, eligible_age_group
        #  and eligible_age_groups but not on time!
        num_indices, deno_indices = [], []
        for i, compartment in enumerate(compartments):
            if (
                compartment.name in VACCINE_ELIGIBLE_COMPARTMENTS
                and compartment.strata["agegroup"] in eligible_age_groups
                and compartment.strata["vaccination"] == "unvaccinated"
            ):
                deno_indices.append(i)
                if (
                    compartment.name == compartment_name
                    and compartment.strata["agegroup"] == eligible_age_group
                ):
                    num_indices.append(i)

        compartment_size = sum([compartment_values[i] for i in num_indices])
        total_eligible_pop_size = sum([compartment_values[i] for i in deno_indices])
        nb_vaccinated = \
            compartment_size / total_eligible_pop_size * time_variant_supply(time) if \
            total_eligible_pop_size >= 0.1 else 0.

        return max(0, min(nb_vaccinated, compartment_size))

    return net_flow_func


def get_eligible_age_groups(roll_out_component, age_strata):
    """
    Return a list with the model's age groups that are relevant to the requested roll_out_component.
    Also return the ineligible age groups so that we can apply vaccination to them as well to simplify loops later.
    """

    eligible_age_groups, ineligible_age_groups = [], []
    for agegroup in age_strata:

        # Either not requested, or requested and meets that age cut-off for min or max
        above_age_min = \
            not roll_out_component.age_min or \
            bool(roll_out_component.age_min) and float(agegroup) >= roll_out_component.age_min
        below_age_max = \
            not roll_out_component.age_max or \
            bool(roll_out_component.age_max) and float(agegroup) < roll_out_component.age_max
        if above_age_min and below_age_max:
            eligible_age_groups.append(agegroup)
        else:
            ineligible_age_groups.append(agegroup)

    return eligible_age_groups, ineligible_age_groups


def find_vaccine_action(vacc_prop_prevent_infection, overall_efficacy):
    """
    Calculating the vaccine efficacy in preventing infection and leading to severe infection.
    """

    # Infection efficacy follows from how we have defined these
    infection_efficacy = vacc_prop_prevent_infection * overall_efficacy

    # Severity efficacy must be calculated as the risk of severe outcomes given that the person was infected
    if vacc_prop_prevent_infection < 1.:
        prop_attribute_severity = 1. - vacc_prop_prevent_infection
        prop_infect_prevented = 1. - vacc_prop_prevent_infection * overall_efficacy
        severity_efficacy = overall_efficacy * prop_attribute_severity / prop_infect_prevented
    else:
        severity_efficacy = 0.

    msg = f"Infection efficacy not in [0, 1]: {infection_efficacy}"
    assert 0. <= infection_efficacy <= 1., msg
    msg = f"Severity efficacy not in [0, 1]: {severity_efficacy}"
    assert 0. <= severity_efficacy <= 1., msg

    return infection_efficacy, severity_efficacy


def add_clinical_adjustments_to_strat(
        strat, unaffected_stratum, first_modified_stratum, params, symptomatic_adjuster, hospital_adjuster,
        ifr_adjuster, top_bracket_overwrite, second_modified_stratum=None, second_sympt_adjuster=1.,
        second_hospital_adjuster=1., second_ifr_adjuster=1., second_top_bracket_overwrite=None,
):
    """
    Get all the adjustments in the same way for both the history and vaccination stratifications.
    """

    entry_adjs, death_adjs, progress_adjs, recovery_adjs, _ = get_all_adjustments(
        params.clinical_stratification, params.country, params.population, params.infection_fatality.props,
        params.sojourn, ifr_adjuster, symptomatic_adjuster,
        hospital_adjuster, top_bracket_overwrite,
    )

    # Make these calculations for the one-dose stratum, even if this is being called by the history stratification
    second_entry_adjs, second_death_adjs, second_progress_adjs, second_recovery_adjs, _ = get_all_adjustments(
        params.clinical_stratification, params.country, params.population, params.infection_fatality.props,
        params.sojourn, second_ifr_adjuster, second_sympt_adjuster,
        second_hospital_adjuster, second_top_bracket_overwrite,
    )

    for i_age, agegroup in enumerate(AGEGROUP_STRATA):
        for clinical_stratum in CLINICAL_STRATA:
            relevant_strata = {
                "agegroup": agegroup,
                "clinical": clinical_stratum,
            }

            # Infectiousness onset adjustments *** Must be dest
            infect_onset_adjustments = {
                unaffected_stratum: None,
                first_modified_stratum: entry_adjs[agegroup][clinical_stratum]
            }
            if second_modified_stratum:
                infect_onset_adjustments.update(
                    {second_modified_stratum: second_entry_adjs[agegroup][clinical_stratum]}
                )
            strat.add_flow_adjustments(INFECTIOUSNESS_ONSET, infect_onset_adjustments, dest_strata=relevant_strata)

            # Infect death adjustments *** Must be source
            infect_death_adjustments = {
                unaffected_stratum: None,
                first_modified_stratum: death_adjs[agegroup][clinical_stratum]
            }
            if second_modified_stratum:
                infect_death_adjustments.update(
                    {second_modified_stratum: second_death_adjs[agegroup][clinical_stratum]}
                )
            strat.add_flow_adjustments(INFECT_DEATH, infect_death_adjustments, source_strata=relevant_strata)

            # Progress adjustments *** Either source, dest or both *** Note that this isn't indexed by age group
            progress_adjustments = {
                unaffected_stratum: None,
                first_modified_stratum: progress_adjs[clinical_stratum]
            }
            if second_modified_stratum:
                progress_adjustments.update(
                    {second_modified_stratum: second_progress_adjs[clinical_stratum]}
                )
            strat.add_flow_adjustments(PROGRESS, progress_adjustments, source_strata=relevant_strata)

            # Recovery adjustments *** Must be source
            recovery_adjustments = {
                unaffected_stratum: None,
                first_modified_stratum: recovery_adjs[agegroup][clinical_stratum]
            }
            if second_modified_stratum:
                recovery_adjustments.update(
                    {second_modified_stratum: second_recovery_adjs[agegroup][clinical_stratum]}
                )
            strat.add_flow_adjustments(RECOVERY, recovery_adjustments, source_strata=relevant_strata)

    return strat


def add_vaccination_flows(
        model, roll_out_component, age_strata, one_dose, coverage_override=None, vic_cluster=None,
        cluster_stratum={}, vaccination_lag=0.,
):
    """
    Add the vaccination flows associated with a vaccine roll-out component (i.e. a given age-range and supply function)
    """

<<<<<<< HEAD
    # cluster_stratum = {"cluster": additional_strata} if additional_strata else {}

    # First phase of the Victorian roll-out, informed by vaccination data
    if roll_out_component.vic_supply_to_history:

        # Get the cluster-specific historical vaccination numbers
        coverage = get_historical_vac_coverage(
            vic_cluster.upper(),
            start_age=roll_out_component.age_min
        )[1].max()

        # Make sure we're dealing with reasonably sensible coverage values and place a ceiling just in case
        assert 0. <= coverage <= 1.
        sensible_coverage = min(coverage, 0.96)

        # Create the function
        vaccination_roll_out_function = get_vacc_roll_out_function_from_coverage(
            sensible_coverage,
            roll_out_component.vic_supply_to_history.start_time,
            roll_out_component.vic_supply_to_history.end_time,
        )

    elif roll_out_component.vic_supply_to_target:

        # Calculate the most recent statewide coverage
        statewide_coverage = get_historical_vac_coverage(
            start_age=roll_out_component.age_min
        )[1].max()
=======
    # Work out eligible model age_groups
    eligible_age_groups, ineligible_age_groups = get_eligible_age_groups(roll_out_component, age_strata)
>>>>>>> 8f34cdbf

    # Find vaccination destination stratum, depending on whether one-dose vaccination stratum is active
    vacc_dest_stratum = Vaccination.ONE_DOSE_ONLY if one_dose else Vaccination.VACCINATED

    # First phase of the Victorian roll-out, informed by vaccination data
    if roll_out_component.vic_supply:

        if roll_out_component.age_min:
            close_enough_age_min = min(VACC_COVERAGE_START_AGES, key=lambda age: abs(age - roll_out_component.age_min))
        else:
            close_enough_age_min = 0

        if roll_out_component.age_max:
            close_enough_age_max = min(VACC_COVERAGE_END_AGES, key=lambda age: abs(age - roll_out_component.age_max))
        else:
            close_enough_age_max = 89

        # Get the cluster-specific historical vaccination numbers
<<<<<<< HEAD
        previous_coverage = get_historical_vac_coverage(
=======
        coverage_times, coverage_values = get_both_vac_coverage(
>>>>>>> 8f34cdbf
            vic_cluster.upper(),
            start_age=close_enough_age_min,
            end_age=close_enough_age_max,
        )

        # Manually adjust according to the proportion of the age band that the group is referring to
        adjustment = 0.6 if close_enough_age_min == 12 and close_enough_age_max == 15 else 1.
        coverage_values *= adjustment

        # Stop at the end of the available data, even if the request is later
        final_time = min((max(coverage_times), roll_out_component.vic_supply.end_time))
        rollout_period_times = np.linspace(
            roll_out_component.vic_supply.start_time,
            final_time,
            int(roll_out_component.vic_supply.time_interval) + 1
        )

        for i_period in range(len(rollout_period_times) - 1):
            period_start_time = rollout_period_times[i_period]
            period_end_time = rollout_period_times[i_period + 1]

            # Interpolate for coverage values, always starting from zero if this is the first roll-out period
            period_start_coverage = np.interp(period_start_time - vaccination_lag, coverage_times, coverage_values)
            modelled_start_coverage = 0. if i_period == 0. else period_start_coverage
            period_end_coverage = np.interp(period_end_time - vaccination_lag, coverage_times, coverage_values)

            # The proportion of the remaining people who will be vaccinated
            coverage_increase = (period_end_coverage - modelled_start_coverage) / (1. - modelled_start_coverage)

            # Make sure we're dealing with reasonably sensible coverage values and place a ceiling just in case
            assert 0. <= coverage_increase <= 1.
            sensible_coverage = min(coverage_increase, 0.96)

            # Create the function
            vaccination_roll_out_function = get_vacc_roll_out_function_from_coverage(
                sensible_coverage, period_start_time, period_end_time,
            )

            # Have to apply within the loop
            for compartment in VACCINE_ELIGIBLE_COMPARTMENTS:
                for eligible_age_group in eligible_age_groups:
                    _source_strata = {"vaccination": Vaccination.UNVACCINATED, "agegroup": eligible_age_group}
                    _source_strata.update(cluster_stratum)
                    _dest_strata = {"vaccination": vacc_dest_stratum, "agegroup": eligible_age_group}
                    _dest_strata.update(cluster_stratum)

                    model.add_transition_flow(
                        name="vaccination",
                        fractional_rate=vaccination_roll_out_function,
                        source=compartment,
                        dest=compartment,
                        source_strata=_source_strata,
                        dest_strata=_dest_strata,
                    )

    # Coverage based vaccination
    elif roll_out_component.supply_period_coverage:
        vaccination_roll_out_function = get_vacc_roll_out_function_from_coverage(
            roll_out_component.supply_period_coverage.coverage,
            roll_out_component.supply_period_coverage.start_time,
            roll_out_component.supply_period_coverage.end_time,
            coverage_override
        )

    # Dose based vaccination
    else:
        time_variant_supply = scale_up_function(
            roll_out_component.supply_timeseries.times,
            roll_out_component.supply_timeseries.values,
            method=4,
        )

    for compartment in VACCINE_ELIGIBLE_COMPARTMENTS:
        for eligible_age_group in eligible_age_groups:
            _source_strata = {"vaccination": Vaccination.UNVACCINATED, "agegroup": eligible_age_group}
            _source_strata.update(cluster_stratum)
            _dest_strata = {"vaccination": vacc_dest_stratum, "agegroup": eligible_age_group}
            _dest_strata.update(cluster_stratum)
            if roll_out_component.supply_period_coverage:

                # The roll-out function is applied as a rate that multiplies the source compartments
                model.add_transition_flow(
                    name="vaccination",
                    fractional_rate=vaccination_roll_out_function,
                    source=compartment,
                    dest=compartment,
                    source_strata=_source_strata,
                    dest_strata=_dest_strata,
                )
            elif roll_out_component.supply_timeseries:
                # We need to create a functional flow, which depends on the agegroup and the compartment considered
                vaccination_roll_out_function = get_vacc_roll_out_function_from_doses(
                    time_variant_supply, compartment, eligible_age_group, eligible_age_groups
                )
                model.add_function_flow(
                    name="vaccination",
                    flow_rate_func=vaccination_roll_out_function,
                    source=compartment,
                    dest=compartment,
                    source_strata=_source_strata,
                    dest_strata=_dest_strata,
                )

        # Add blank flows to make things simpler when we come to doing the outputs
        for ineligible_age_group in ineligible_age_groups:
            _source_strata = {"vaccination": Vaccination.UNVACCINATED, "agegroup": ineligible_age_group}
            _source_strata.update(cluster_stratum)
            _dest_strata = {"vaccination": vacc_dest_stratum, "agegroup": ineligible_age_group}
            _dest_strata.update(cluster_stratum)
            model.add_transition_flow(
                name="vaccination",
                fractional_rate=0.,
                source=compartment,
                dest=compartment,
                source_strata=_source_strata,
                dest_strata=_dest_strata,
            )<|MERGE_RESOLUTION|>--- conflicted
+++ resolved
@@ -7,11 +7,7 @@
 from autumn.models.covid_19.stratifications.clinical import CLINICAL_STRATA
 from autumn.models.covid_19.stratifications.agegroup import AGEGROUP_STRATA
 from autumn.models.covid_19.preprocess.clinical import get_all_adjustments
-<<<<<<< HEAD
-from autumn.tools.inputs.covid_au.queries import get_historical_vac_coverage
-=======
 from autumn.tools.inputs.covid_au.queries import get_both_vac_coverage, VACC_COVERAGE_START_AGES, VACC_COVERAGE_END_AGES
->>>>>>> 8f34cdbf
 
 
 def get_vacc_roll_out_function_from_coverage(coverage, start_time, end_time, coverage_override=None):
@@ -205,39 +201,8 @@
     Add the vaccination flows associated with a vaccine roll-out component (i.e. a given age-range and supply function)
     """
 
-<<<<<<< HEAD
-    # cluster_stratum = {"cluster": additional_strata} if additional_strata else {}
-
-    # First phase of the Victorian roll-out, informed by vaccination data
-    if roll_out_component.vic_supply_to_history:
-
-        # Get the cluster-specific historical vaccination numbers
-        coverage = get_historical_vac_coverage(
-            vic_cluster.upper(),
-            start_age=roll_out_component.age_min
-        )[1].max()
-
-        # Make sure we're dealing with reasonably sensible coverage values and place a ceiling just in case
-        assert 0. <= coverage <= 1.
-        sensible_coverage = min(coverage, 0.96)
-
-        # Create the function
-        vaccination_roll_out_function = get_vacc_roll_out_function_from_coverage(
-            sensible_coverage,
-            roll_out_component.vic_supply_to_history.start_time,
-            roll_out_component.vic_supply_to_history.end_time,
-        )
-
-    elif roll_out_component.vic_supply_to_target:
-
-        # Calculate the most recent statewide coverage
-        statewide_coverage = get_historical_vac_coverage(
-            start_age=roll_out_component.age_min
-        )[1].max()
-=======
     # Work out eligible model age_groups
     eligible_age_groups, ineligible_age_groups = get_eligible_age_groups(roll_out_component, age_strata)
->>>>>>> 8f34cdbf
 
     # Find vaccination destination stratum, depending on whether one-dose vaccination stratum is active
     vacc_dest_stratum = Vaccination.ONE_DOSE_ONLY if one_dose else Vaccination.VACCINATED
@@ -256,11 +221,7 @@
             close_enough_age_max = 89
 
         # Get the cluster-specific historical vaccination numbers
-<<<<<<< HEAD
-        previous_coverage = get_historical_vac_coverage(
-=======
         coverage_times, coverage_values = get_both_vac_coverage(
->>>>>>> 8f34cdbf
             vic_cluster.upper(),
             start_age=close_enough_age_min,
             end_age=close_enough_age_max,
