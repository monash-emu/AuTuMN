from typing import List
import pandas as pd

from summer import CompartmentalModel

from autumn.core import inputs
from autumn.core.project import Params, build_rel_path
from autumn.model_features.random_process import RandomProcessProc
from autumn.core.inputs.social_mixing.build_synthetic_matrices import build_synthetic_matrices
from autumn.core.utils.utils import multiply_function_or_constant
from autumn.model_features.computed_values import FunctionWrapper
from autumn.model_features.random_process import get_random_process
from .detection import get_cdr_func
from .outputs import SmSirOutputsBuilder
from .parameters import Parameters, Sojourns, CompartmentSojourn
from .constants import BASE_COMPARTMENTS, Compartment, FlowName
from .stratifications.agegroup import get_agegroup_strat
from .stratifications.immunity import (
    get_immunity_strat,
    get_immunity_strat_wpro,
    adjust_susceptible_infection_without_strains,
    adjust_susceptible_infection_with_strains,
    adjust_reinfection_without_strains,
    adjust_reinfection_with_strains,
<<<<<<< HEAD
    apply_reported_vacc_coverage,
    apply_reported_vacc_coverage_with_booster,
    set_dynamic_vaccination_flows_wpro
=======
    apply_vacc_coverage,
>>>>>>> 2f45fcb4
)

from .stratifications.strains import get_strain_strat, seed_vocs, apply_reinfection_flows_with_strains
from .stratifications.clinical import get_clinical_strat
from autumn.models.sm_sir.stratifications.agegroup import convert_param_agegroups
from autumn.settings.constants import COVID_BASE_DATETIME

# Base date used to calculate mixing matrix times
base_params = Params(build_rel_path("params.yml"), validator=lambda d: Parameters(**d), validate=False)


def get_compartments(
        sojourns: Sojourns
) -> List[str]:
    """
    Find the model compartments that are applicable to the parameter requests, based on the sojourn times structure.
        - Start with just the base SEIR structure
        - Add in a second serial latent compartment if there is a proportion of the latent period early
        - Add in a second serial active compartment if there is a proportion of the active period early

    Args:
        sojourns: User requested sojourn times

    Returns:
        The names of the model compartments to be implemented

    """

    # Make a copy, we really don't want to append to something that's meant to be a constant...
    compartments = BASE_COMPARTMENTS.copy()
    
    if sojourns.latent.proportion_early:
        compartments.append(Compartment.LATENT_LATE)
    if sojourns.active.proportion_early:
        compartments.append(Compartment.INFECTIOUS_LATE)
    if sojourns.recovered:
        compartments.append(Compartment.WANED)

    return compartments


def assign_population(
        seed: float,
        total_pop: int,
        model: CompartmentalModel
):
    """
    Assign the starting population to the model according to the user requests and total population of the model.

    Args:
        seed: The starting infectious seed
        total_pop: The total population being modelled
        model: The summer compartmental model object to have its starting population set

    """

    # Split by seed and remainder susceptible
    susceptible = total_pop - seed
    init_pop = {
        Compartment.INFECTIOUS: seed,
        Compartment.SUSCEPTIBLE: susceptible,
    }

    # Assign to the model
    model.set_initial_population(init_pop)


def add_latent_transitions(
        latent_sojourn_params: CompartmentSojourn,
        model: CompartmentalModel,
):
    """
    Add the transition flows taking people from infection through to infectiousness, depending on the model structure
    requested.
    Absence of the latent compartment entirely is not supported currently, because this would require us to calculate
    incidence from multiple flow names (which is possible, but would add complexity to the code).

    Args:
        latent_sojourn_params: The user requests relating to the latent period
        model: The summer compartmental model object to have the flows applied to it

    Returns:
        The name of the destination compartment for infection processes
        The name of the flow that transitions people into the infectious state

    """

    # The total time spent in the latent stage
    latent_sojourn = latent_sojourn_params.total_time

    # The proportion of that time spent in early latency
    latent_early_prop = latent_sojourn_params.proportion_early

    # If the latent compartment is divided into an early and a late stage
    if latent_early_prop:

        # Apply the transition between the two latent compartments
        model.add_transition_flow(
            name=FlowName.WITHIN_LATENT,
            fractional_rate=1. / latent_sojourn / latent_early_prop,
            source=Compartment.LATENT,
            dest=Compartment.LATENT_LATE,
        )

        # The parameters for the transition out of latency (through the late latent stage)
        prop_latent_late = 1. - latent_early_prop
        progress_rate = 1. / latent_sojourn / prop_latent_late
        progress_origin = Compartment.LATENT_LATE

    # If the latent stage is just one compartment
    else:

        # The parameters for transition out of the single latent compartment
        progress_origin = Compartment.LATENT
        progress_rate = 1. / latent_sojourn

    # Apply the transition out of latency flow
    model.add_transition_flow(
        name=FlowName.PROGRESSION,
        fractional_rate=progress_rate,
        source=progress_origin,
        dest=Compartment.INFECTIOUS,
    )


def add_active_transitions(
        active_sojourn_params: CompartmentSojourn,
        model: CompartmentalModel,
):
    """
    Implement the transitions through and out of the active compartment, based on the user requests regarding sojourn
    times for the active compartment.

    Args:
        active_sojourn_params: The user requests relating to the active period
        model: The summer compartmental model object to have the flows applied to it

    """

    active_sojourn = active_sojourn_params.total_time
    active_early_prop = active_sojourn_params.proportion_early

    # If the active compartment is divided into an early and a late stage
    if active_early_prop:

        # Apply the transition between the two active compartments
        model.add_transition_flow(
            name=FlowName.WITHIN_INFECTIOUS,
            fractional_rate=1. / active_sojourn / active_early_prop,
            source=Compartment.INFECTIOUS,
            dest=Compartment.INFECTIOUS_LATE,
        )

        # The parameters for the transition out of active disease (through the late active stage)
        prop_active_late = 1. - active_early_prop
        recovery_rate = 1. / active_sojourn / prop_active_late
        recovery_origin = Compartment.INFECTIOUS_LATE

    # If the active compartment is just one compartment
    else:

        # The parameters for transition out of the single active compartment
        recovery_origin = Compartment.INFECTIOUS
        recovery_rate = 1. / active_sojourn

    # Implement the recovery flow, now that we know the source and the rate
    model.add_transition_flow(
        name=FlowName.RECOVERY,
        fractional_rate=recovery_rate,
        source=recovery_origin,
        dest=Compartment.RECOVERED,
    )


def apply_reinfection_flows_without_strains(
        model: CompartmentalModel,
        infection_dest: str,
        age_groups: List[str],
        contact_rate: float,
        suscept_props: pd.Series,
):
    """
    Apply the reinfection flows in the case of a single-strain model. Note that in this case, only the late reinfection
    flow (i.e. coming out of the waned compartment) is relevant.

    Args:
        model: The SM-SIR model being adapted
        infection_dest: Where people end up first after having been infected
        age_groups: The modelled age groups
        contact_rate: The model's contact rate
        suscept_props: Adjustments to the rate of infection of susceptibles based on modelled age groups

    """

    for age_group in age_groups:
        age_adjuster = suscept_props[age_group]
        age_filter = {"agegroup": age_group}

        contact_rate_adjuster = age_adjuster
        age_contact_rate = multiply_function_or_constant(contact_rate, contact_rate_adjuster)

        model.add_infection_frequency_flow(
            FlowName.LATE_REINFECTION,
            age_contact_rate,
            Compartment.WANED,
            infection_dest,
            age_filter,
            age_filter,
        )


def build_model(
        params: dict,
        build_options: dict = None
) -> CompartmentalModel:
    """
    Build the compartmental model from the provided parameters.

    Args:
        params: The validated user-requested parameters
        build_options:

    Returns:
        The "SM-SIR" model, currently being used only for COVID-19

    """

    # Get the parameters and extract some of the more used ones to have simpler names
    params = Parameters(**params)

    country = params.country
    pop = params.population
    iso3 = country.iso3
    region = pop.region
    age_groups = [str(age) for age in params.age_groups]
    age_strat_params = params.age_stratification
    sojourns = params.sojourns
    detect_prop = params.detect_prop
    testing_params = params.testing_to_detection
    suscept_req = age_strat_params.susceptibility
    sympt_req = age_strat_params.prop_symptomatic
    time_params = params.time
    time_to_event_params = params.time_from_onset_to_event

    # Determine the compartments, including which are infectious
    compartment_types = get_compartments(sojourns)
    infectious_compartments = [comp for comp in compartment_types if "infectious" in comp]

    # Create the model object
    model = CompartmentalModel(
        times=(time_params.start, time_params.end),
        compartments=compartment_types,
        infectious_compartments=infectious_compartments,
        timestep=time_params.step,
        ref_date=COVID_BASE_DATETIME,
    )

    """
    Check build options
    """

    # This will be automatically populated by calibration.py if we are running a calibration, but can be manually set
    if build_options:
        validate = build_options.get("enable_validation")
        if validate is not None:
            model.set_validation_enabled(validate)
        idx_cache = build_options.get("derived_outputs_idx_cache")
        if idx_cache:
            model._set_derived_outputs_index_cache(idx_cache)

    """
    Create the total population
    """

    # Get country population by age-group
    age_pops = pd.Series(
        inputs.get_population_by_agegroup(age_groups, iso3, region, pop.year),
        index=age_groups
    )

    # Assign the population to compartments
    assign_population(params.infectious_seed, age_pops.sum(), model)

    """
    Add intercompartmental flows
    """

    # Latency
    add_latent_transitions(sojourns.latent, model)
    infection_dest, infectious_entry_flow = Compartment.LATENT, FlowName.PROGRESSION

    # Transmission
    if params.activate_random_process:

        # Store random process as a computed value to make it available as an output
        rp_function, contact_rate = get_random_process(
            params.random_process,
            params.contact_rate
        )
        model.add_computed_value_process(
            "transformed_random_process",
            RandomProcessProc(rp_function)
        )

    else:
        contact_rate = params.contact_rate

    # Add the process of infecting the susceptibles for the first time
    model.add_infection_frequency_flow(
        name=FlowName.INFECTION,
        contact_rate=contact_rate,
        source=Compartment.SUSCEPTIBLE,
        dest=infection_dest,
    )

    # Active transition flows
    add_active_transitions(sojourns.active, model)

    # Add waning transition if waning being implemented
    if Compartment.WANED in compartment_types:
        model.add_transition_flow(
            name=FlowName.WANING,
            fractional_rate=1. / sojourns.recovered,
            source=Compartment.RECOVERED,
            dest=Compartment.WANED,
        )

    """
    Apply age stratification
    """

    # Preprocess age-specific parameters to match model age bands if requested in this way
    if type(suscept_req) == dict:
        suscept_adjs = convert_param_agegroups(iso3, region, suscept_req, age_groups)
    else:
        suscept_adjs = suscept_req  # In which case it should be None or a float, confirmed in parameter validation

    if type(sympt_req) == dict:
        sympt_props = convert_param_agegroups(iso3, region, sympt_req, age_groups)
        sympt_props.index = sympt_props.index.map(str)  # Change int indices to string to match model format
    else:
        sympt_props = sympt_req  # In which case it should be None or a float

    # Get the age-specific mixing matrices
    mixing_matrices = build_synthetic_matrices(
        iso3,
        params.ref_mixing_iso3,
        [int(age) for age in age_groups],
        True,  # Always age-adjust, could change this to being a parameter
        region
    )

    # Get the actual age stratification now
    age_strat = get_agegroup_strat(
        params,
        age_groups,
        age_pops,
        mixing_matrices,
        compartment_types,
        params.is_dynamic_mixing_matrix,
        suscept_adjs,
    )
    model.stratify_with(age_strat)

    """
    Testing-related processes
    """

    if testing_params or detect_prop < 1.:
        is_undetected = True
        cdr_func, non_detect_func = get_cdr_func(detect_prop, testing_params, pop, iso3)
        model.add_computed_value_process("cdr", FunctionWrapper(cdr_func))
        model.add_computed_value_process("undetected_prop", FunctionWrapper(non_detect_func))
    else:
        is_undetected, non_detect_func, cdr_func = False, None, None

    """
    Apply clinical stratification
    """

    # Apply the clinical stratification, or a None to indicate no clinical stratification to get a list for the outputs
    clinical_strat = get_clinical_strat(
        model, compartment_types, params, infectious_entry_flow, sympt_props, non_detect_func, cdr_func,
    )
    if clinical_strat:
        model.stratify_with(clinical_strat)
        clinical_strata = clinical_strat.strata

    # Need a placeholder for outputs otherwise
    else:
        clinical_strata = [""]

    """
    Apply strains stratification
    """

    voc_params = params.voc_emergence
    if params.voc_emergence:

        # Build and apply the stratification
        strain_strat = get_strain_strat(voc_params, compartment_types)
        model.stratify_with(strain_strat)

        # Seed the VoCs from the requested point in time
        seed_vocs(model, voc_params, Compartment.INFECTIOUS)

        # Keep track of the strain strata, which are needed for various purposes below
        strain_strata = strain_strat.strata

    # Need a placeholder for outputs and reinfection flows otherwise
    else:
        strain_strata = [""]

    """
    Apply the reinfection flows (knowing the strain stratification)
    """

    if voc_params:
        apply_reinfection_flows_with_strains(
            model,
            compartment_types,
            infection_dest,
            age_groups,
            params.voc_emergence,
            strain_strata,
            contact_rate,
            suscept_adjs,
        )
    else:
        # For a single-strain model, reinfection may only occur from the waned compartment
        if Compartment.WANED in compartment_types:
            apply_reinfection_flows_without_strains(
                model,
                infection_dest,
                age_groups,
                contact_rate,
                suscept_adjs,
            )

    """
    Immunity stratification
    """
    vaccine_effects_params = params.vaccine_effects
    if vaccine_effects_params.vaccine_model == "WPRO":

        immunity_strat = get_immunity_strat_wpro(
            compartment_types,
        )

        # Adjust all transmission flows for immunity status and strain status (when relevant)
        ve_against_infection = vaccine_effects_params.ve_infection
        reinfection_flows = [FlowName.EARLY_REINFECTION] if voc_params else []
        if voc_params:
            msg = "Strain stratification not present in model"
            assert "strain" in [strat.name for strat in model._stratifications], msg
            adjust_susceptible_infection_with_strains(
                immunity_strat=immunity_strat,
                voc_params=voc_params,
                vaccine_model=vaccine_effects_params.vaccine_model,
                immune_effect=ve_against_infection,
            )
            adjust_reinfection_with_strains(
                immune_effect=ve_against_infection,
                immunity_strat=immunity_strat,
                voc_params=voc_params,
                reinfection_flows=reinfection_flows,
                vaccine_model= vaccine_effects_params.vaccine_model,
            )
        else:
            adjust_susceptible_infection_without_strains(
                vaccine_model=vaccine_effects_params.vaccine_model,
                immune_effect=ve_against_infection,
                immunity_strat=immunity_strat,
                voc_params=voc_params,
            )

        # Apply the immunity stratification
        model.stratify_with(immunity_strat)

        # Apply dynamic vaccination flows
        set_dynamic_vaccination_flows_wpro(compartment_types, model, iso3, age_pops)

    else:

<<<<<<< HEAD
        # Get the immunity stratification
        immunity_params = params.immunity_stratification
        immunity_strat = get_immunity_strat(
            compartment_types,
            immunity_params,
        )

        # Adjust infection of susceptibles for immunity status
        reinfection_flows = [FlowName.EARLY_REINFECTION] if voc_params else []
        if Compartment.WANED in compartment_types:
            reinfection_flows.append(FlowName.LATE_REINFECTION)

        immunity_low_risk_reduction = immunity_params.infection_risk_reduction.low
        immunity_high_risk_reduction = immunity_params.infection_risk_reduction.high

        if voc_params:
            # The code should run fine if VoC parameters have been submitted but the strain stratification hasn't been
            # implemented yet - but at this stage we assume we don't want it to
            msg = "Strain stratification not present in model"
            assert "strain" in [strat.name for strat in model._stratifications], msg

            adjust_susceptible_infection_with_strains(
                low_immune_effect=immunity_low_risk_reduction,
                high_immune_effect=immunity_high_risk_reduction,
                immunity_strat=immunity_strat,
                voc_params=voc_params,
                vaccine_model=vaccine_effects_params.vaccine_model
            )
            adjust_reinfection_with_strains(
                low_immune_effect=immunity_low_risk_reduction,
                high_immune_effect=immunity_high_risk_reduction,
                immunity_strat=immunity_strat,
                voc_params=voc_params,
                reinfection_flows=reinfection_flows,
                vaccine_model=vaccine_effects_params.vaccine_model

            )
        else:
            adjust_susceptible_infection_without_strains(
                low_immune_effect=immunity_low_risk_reduction,
                high_immune_effect=immunity_high_risk_reduction,
                immunity_strat=immunity_strat,
                vaccine_model=vaccine_effects_params.vaccine_model
            )
            adjust_reinfection_without_strains(
                immunity_low_risk_reduction,
                immunity_high_risk_reduction,
                immunity_strat,
                reinfection_flows,
            )

        # Apply the immunity stratification
        model.stratify_with(immunity_strat)

        # Implement the dynamic immunity process
        vacc_coverage_available = ["BGD", "PHL", "BTN", "VNM"]
        vacc_region_available = ["Metro Manila", "Hanoi", "Ho Chi Minh City", None]

        is_dynamic_immunity = iso3 in vacc_coverage_available and region in vacc_region_available

        if is_dynamic_immunity:
            thinning = 20 if iso3 == "BGD" else None

            if iso3 == "PHL" or iso3 == "VNM":
                apply_reported_vacc_coverage_with_booster(
                    compartment_types,
                    model,
                    age_groups,
                    iso3,
                    region,
                    thinning=thinning,
                    model_start_time=params.time.start,
                    start_immune_prop=immunity_params.prop_immune,
                    start_prop_high_among_immune=immunity_params.prop_high_among_immune,
                    booster_effect_duration=params.booster_effect_duration,
                    future_monthly_booster_rate=params.future_monthly_booster_rate,
                    future_booster_age_allocation=params.future_booster_age_allocation,
                    age_pops=age_pops,
                    model_end_time=params.time.end,
                )
            else:
                apply_reported_vacc_coverage(
                    compartment_types,
                    model,
                    iso3,
                    thinning=thinning,
                    model_start_time=params.time.start,
                    start_immune_prop=immunity_params.prop_immune,
                    additional_immunity_points=params.additional_immunity,
                )

    """
    Indigenous stratification (for the Northern Territory application, only)
    """

    if params.indigenous:

        # Get the population totals from the database
        age_pops = pd.Series(
            inputs.get_population_by_agegroup(age_groups, iso3, region, pop.year),
            index=age_groups,
        )
        indigenous_age_pops = pd.Series(
            inputs.get_population_by_agegroup(age_groups, iso3, "NT_ABORIGINAL", pop.year),
            index=age_groups,
        )
        non_indigenous_age_pops = age_pops - indigenous_age_pops

        # Get the stratification object, including the overall population split
        overall_indigenous_prop = indigenous_age_pops.sum() / age_pops.sum()
        indigenous_strat = get_indigenous_strat(
            compartment_types,
            overall_indigenous_prop,
        )
        model.stratify_with(indigenous_strat)

        # Distribute the population within their Indigenous status category
        indigenous_agedist = indigenous_age_pops / indigenous_age_pops.sum()
        non_indigenous_agedist = non_indigenous_age_pops / non_indigenous_age_pops.sum()  
        model.adjust_population_split(
            "agegroup", 
            {"indigenous": "indigenous"}, 
            indigenous_agedist.to_dict(),
        )
        model.adjust_population_split(
            "agegroup", 
            {"indigenous": "non_indigenous"}, 
            non_indigenous_agedist.to_dict(),
=======
    # Apply vaccination coverage if available - Malaysia now supported by adding MYS to the following list
    if iso3 in ["PHL", "AUS"]:
        apply_vacc_coverage(
            model,
            iso3,
            start_immune_prop=immunity_params.prop_immune,
            start_prop_high_among_immune=immunity_params.prop_high_among_immune,
            vacc_params=params.vaccination,
>>>>>>> 2f45fcb4
        )

    """
    Get the applicable outputs
    """

    model_times = model.times

    outputs_builder = SmSirOutputsBuilder(model, compartment_types)

    if is_undetected:
        outputs_builder.request_cdr()

    # Determine what flow will be used to track disease incidence
    if Compartment.INFECTIOUS_LATE in compartment_types:
        incidence_flow = FlowName.WITHIN_INFECTIOUS
    elif Compartment.LATENT in compartment_types:
        incidence_flow = FlowName.PROGRESSION
    else:
        incidence_flow = FlowName.INFECTION
    outputs_builder.request_incidence(
        age_groups,
        clinical_strata,
        strain_strata,
        incidence_flow,
        params.request_incidence_by_age,
        params.vaccine_effects.vaccine_model
    )

    outputs_builder.request_notifications(
        time_to_event_params.notification,
        model_times
    )
    outputs_builder.request_hospitalisations(
        model_times,
        age_groups,
        strain_strata,
        iso3,
        region,
        age_strat_params.prop_hospital,
        time_to_event_params.hospitalisation,
        params.hospital_stay.hospital_all,
        voc_params,
        params.request_hospital_admissions_by_age,
        params.request_hospital_occupancy_by_age,
        params.vaccine_effects.vaccine_model,
        params.vaccine_effects.ve_hospitalisation,
    )
    outputs_builder.request_icu_outputs(
        params.prop_icu_among_hospitalised,
        time_to_event_params.icu_admission,
        params.hospital_stay.icu,
        region,
        strain_strata,
        model_times,
        voc_params,
        age_groups,
        params.request_icu_admissions_by_age,
        params.request_icu_occupancy_by_age,
        params.vaccine_effects.vaccine_model,

    )
    outputs_builder.request_infection_deaths(
        model_times,
        age_groups,
        strain_strata,
        iso3,
        region,
        age_strat_params.cfr,
        time_to_event_params.death,
        voc_params,
        params.request_infection_deaths_by_age,
        params. vaccine_effects.vaccine_model,
        params.vaccine_effects. ve_death
    )
    outputs_builder.request_recovered_proportion(compartment_types)
    if params.activate_random_process:
        outputs_builder.request_random_process_outputs()

    # if is_dynamic_immunity:
    outputs_builder.request_immunity_props(immunity_strat.strata, age_pops, params.request_immune_prop_by_age)

    # cumulative output requests
    cumulative_start_time = params.cumulative_start_time if params.cumulative_start_time else None
    outputs_builder.request_cumulative_outputs(
        params.requested_cumulative_outputs,
        cumulative_start_time
    )

    # Strain-specific proportions of prevalent cases
    if params.voc_emergence:
        ever_infected_compartments = [comp for comp in compartment_types if "infectious" in comp]
        outputs_builder.request_strain_prevalence(
            ever_infected_compartments,
            strain_strata,
        )

    return model<|MERGE_RESOLUTION|>--- conflicted
+++ resolved
@@ -22,13 +22,8 @@
     adjust_susceptible_infection_with_strains,
     adjust_reinfection_without_strains,
     adjust_reinfection_with_strains,
-<<<<<<< HEAD
-    apply_reported_vacc_coverage,
-    apply_reported_vacc_coverage_with_booster,
-    set_dynamic_vaccination_flows_wpro
-=======
+    set_dynamic_vaccination_flows_wpro,
     apply_vacc_coverage,
->>>>>>> 2f45fcb4
 )
 
 from .stratifications.strains import get_strain_strat, seed_vocs, apply_reinfection_flows_with_strains
@@ -512,9 +507,6 @@
         set_dynamic_vaccination_flows_wpro(compartment_types, model, iso3, age_pops)
 
     else:
-
-<<<<<<< HEAD
-        # Get the immunity stratification
         immunity_params = params.immunity_stratification
         immunity_strat = get_immunity_strat(
             compartment_types,
@@ -534,29 +526,24 @@
             # implemented yet - but at this stage we assume we don't want it to
             msg = "Strain stratification not present in model"
             assert "strain" in [strat.name for strat in model._stratifications], msg
-
             adjust_susceptible_infection_with_strains(
-                low_immune_effect=immunity_low_risk_reduction,
-                high_immune_effect=immunity_high_risk_reduction,
-                immunity_strat=immunity_strat,
-                voc_params=voc_params,
-                vaccine_model=vaccine_effects_params.vaccine_model
+                immunity_low_risk_reduction,
+                immunity_high_risk_reduction,
+                immunity_strat,
+                voc_params,
             )
             adjust_reinfection_with_strains(
-                low_immune_effect=immunity_low_risk_reduction,
-                high_immune_effect=immunity_high_risk_reduction,
-                immunity_strat=immunity_strat,
-                voc_params=voc_params,
-                reinfection_flows=reinfection_flows,
-                vaccine_model=vaccine_effects_params.vaccine_model
-
+                immunity_low_risk_reduction,
+                immunity_high_risk_reduction,
+                immunity_strat,
+                reinfection_flows,
+                voc_params,
             )
         else:
             adjust_susceptible_infection_without_strains(
-                low_immune_effect=immunity_low_risk_reduction,
-                high_immune_effect=immunity_high_risk_reduction,
-                immunity_strat=immunity_strat,
-                vaccine_model=vaccine_effects_params.vaccine_model
+                immunity_low_risk_reduction,
+                immunity_high_risk_reduction,
+                immunity_strat,
             )
             adjust_reinfection_without_strains(
                 immunity_low_risk_reduction,
@@ -567,92 +554,6 @@
 
         # Apply the immunity stratification
         model.stratify_with(immunity_strat)
-
-        # Implement the dynamic immunity process
-        vacc_coverage_available = ["BGD", "PHL", "BTN", "VNM"]
-        vacc_region_available = ["Metro Manila", "Hanoi", "Ho Chi Minh City", None]
-
-        is_dynamic_immunity = iso3 in vacc_coverage_available and region in vacc_region_available
-
-        if is_dynamic_immunity:
-            thinning = 20 if iso3 == "BGD" else None
-
-            if iso3 == "PHL" or iso3 == "VNM":
-                apply_reported_vacc_coverage_with_booster(
-                    compartment_types,
-                    model,
-                    age_groups,
-                    iso3,
-                    region,
-                    thinning=thinning,
-                    model_start_time=params.time.start,
-                    start_immune_prop=immunity_params.prop_immune,
-                    start_prop_high_among_immune=immunity_params.prop_high_among_immune,
-                    booster_effect_duration=params.booster_effect_duration,
-                    future_monthly_booster_rate=params.future_monthly_booster_rate,
-                    future_booster_age_allocation=params.future_booster_age_allocation,
-                    age_pops=age_pops,
-                    model_end_time=params.time.end,
-                )
-            else:
-                apply_reported_vacc_coverage(
-                    compartment_types,
-                    model,
-                    iso3,
-                    thinning=thinning,
-                    model_start_time=params.time.start,
-                    start_immune_prop=immunity_params.prop_immune,
-                    additional_immunity_points=params.additional_immunity,
-                )
-
-    """
-    Indigenous stratification (for the Northern Territory application, only)
-    """
-
-    if params.indigenous:
-
-        # Get the population totals from the database
-        age_pops = pd.Series(
-            inputs.get_population_by_agegroup(age_groups, iso3, region, pop.year),
-            index=age_groups,
-        )
-        indigenous_age_pops = pd.Series(
-            inputs.get_population_by_agegroup(age_groups, iso3, "NT_ABORIGINAL", pop.year),
-            index=age_groups,
-        )
-        non_indigenous_age_pops = age_pops - indigenous_age_pops
-
-        # Get the stratification object, including the overall population split
-        overall_indigenous_prop = indigenous_age_pops.sum() / age_pops.sum()
-        indigenous_strat = get_indigenous_strat(
-            compartment_types,
-            overall_indigenous_prop,
-        )
-        model.stratify_with(indigenous_strat)
-
-        # Distribute the population within their Indigenous status category
-        indigenous_agedist = indigenous_age_pops / indigenous_age_pops.sum()
-        non_indigenous_agedist = non_indigenous_age_pops / non_indigenous_age_pops.sum()  
-        model.adjust_population_split(
-            "agegroup", 
-            {"indigenous": "indigenous"}, 
-            indigenous_agedist.to_dict(),
-        )
-        model.adjust_population_split(
-            "agegroup", 
-            {"indigenous": "non_indigenous"}, 
-            non_indigenous_agedist.to_dict(),
-=======
-    # Apply vaccination coverage if available - Malaysia now supported by adding MYS to the following list
-    if iso3 in ["PHL", "AUS"]:
-        apply_vacc_coverage(
-            model,
-            iso3,
-            start_immune_prop=immunity_params.prop_immune,
-            start_prop_high_among_immune=immunity_params.prop_high_among_immune,
-            vacc_params=params.vaccination,
->>>>>>> 2f45fcb4
-        )
 
     """
     Get the applicable outputs
