--- conflicted
+++ resolved
@@ -190,14 +190,6 @@
     """
     Apply clinical stratification - must come after age stratification if asymptomatic props being used
     """
-
-<<<<<<< HEAD
-    clinical_strat = get_clinical_strat(
-        compartments, age_groups, infectious_entry_flow, params.detect_prop, sympt_props
-    )
-    model.stratify_with(clinical_strat)
-    clinical_strata = clinical_strat.strata
-=======
     detect_prop = params.detect_prop
     is_undetected = callable(detect_prop) or detect_prop < 1.0
     if sympt_props:
@@ -210,7 +202,9 @@
             compartments, params, age_groups, infectious_entry_flow, detect_prop, is_undetected, sympt_props
         )
         model.stratify_with(clinical_strat)
->>>>>>> 4e588020
+        clinical_strata = clinical_strat.strata
+    else:
+        clinical_strata = None
 
     """
     Apply strains stratification
