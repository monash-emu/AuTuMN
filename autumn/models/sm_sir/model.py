--- conflicted
+++ resolved
@@ -330,7 +330,6 @@
         params.hospital_stay.icu,
         model.times
     )
-<<<<<<< HEAD
     outputs_builder.request_infection_deaths(
         ifr_props,
         params.immunity_stratification.death_risk_reduction,
@@ -341,9 +340,7 @@
         strain_strata,
         params.voc_emergence,
     )
-=======
     outputs_builder.request_recovered_proportion(base_compartments)
->>>>>>> ad2af437
 
     if params.activate_random_process:
         outputs_builder.request_random_process_outputs()
