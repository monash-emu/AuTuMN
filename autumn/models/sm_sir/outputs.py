--- conflicted
+++ resolved
@@ -2,12 +2,8 @@
 from typing import List
 
 from autumn.tools.utils.outputsbuilder import OutputsBuilder
-<<<<<<< HEAD
 from autumn.models.sm_sir.parameters import TimeDistribution
 from .constants import IMMUNITY_STRATA, FlowName
-=======
-from .constants import IMMUNITY_STRATA, ImmunityStratum, FlowName
->>>>>>> d34d78de
 import numpy as np
 from scipy import stats
 
@@ -69,7 +65,6 @@
     ):
         """
         Request notification calculations.
-<<<<<<< HEAD
 
         Args:
             prop_symptomatic_infections_notified: Proportion notified among symptomatic cases (float)
@@ -77,12 +72,6 @@
             model_times: Model times
             age_groups: Modelled age group lower breakpoints
 
-=======
-        :param prop_symptomatic_infections_notified: proportion notified among symptomatic cases (float)
-        :param time_from_onset_to_notification: details of the statistical distribution used to model time to notification
-        :param model_times: model times
-        :param age_groups: the modelled age groups
->>>>>>> d34d78de
         """
 
         # Pre-compute the probabilities of event occurrence within each time interval between model times
