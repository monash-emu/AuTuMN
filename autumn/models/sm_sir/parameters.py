--- conflicted
+++ resolved
@@ -531,22 +531,10 @@
     random_process: Optional[RandomProcessParams]
 
     # Vaccination/immunity-related
-<<<<<<< HEAD
-    booster_effect_duration: float
-    additional_immunity: Optional[TimeSeries]
-    future_monthly_booster_rate: Optional[float]
-    future_booster_age_allocation: Optional[
-        Union[
-            Dict[int, float], # to specify allocation proportions by age group (e.g. {70: .8, 50: .2})
-            List[int] # to specify a prioritisation order (e.g. [70, 50, 25, 15])
-            ]
-        ]
     vaccine_effects: VaccineEffects
     # Indigenous-related
-    indigenous: bool
-=======
     vaccination: Vaccination
->>>>>>> 2f45fcb4
+
 
     # Output-related
     requested_cumulative_outputs: List[str]
