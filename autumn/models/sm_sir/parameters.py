--- conflicted
+++ resolved
@@ -346,15 +346,6 @@
     check_high_immune = validator("prop_high_among_immune", allow_reuse=True)(
         get_check_prop("prop_high_among_immune")
     )
-
-
-class Vaccination(BaseModel):
-
-    boosting: bool
-    booster_effect_duration: Optional[float]
-    data_thinning: Optional[int]
-    age_specific_vacc: bool
-    extra_vacc_coverage: Optional[Dict[str, dict]]
 
 
 class TestingToDetection(BaseModel):
@@ -524,9 +515,6 @@
     random_process: Optional[RandomProcessParams]
 
     # Vaccination/immunity-related
-<<<<<<< HEAD
-    vaccination: Vaccination
-=======
     booster_effect_duration: float
     additional_immunity: Optional[TimeSeries]
     pinas_lakas: bool
@@ -540,7 +528,6 @@
 
     # Indigenous-related
     indigenous: bool
->>>>>>> df91fa1e
 
     # Output-related
     requested_cumulative_outputs: List[str]
