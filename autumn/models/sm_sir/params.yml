--- conflicted
+++ resolved
@@ -211,14 +211,6 @@
 activate_random_process: true
 random_process: null
 
-<<<<<<< HEAD
-vaccination:
-  boosting: true
-  booster_effect_duration: null
-  data_thinning: null
-  age_specific_vacc: false
-  extra_vacc_coverage: {}
-=======
 additional_immunity: null
 booster_effect_duration: 90
 future_monthly_booster_rate: null
@@ -226,7 +218,6 @@
 pinas_lakas: false
 
 indigenous: false
->>>>>>> df91fa1e
 
 requested_cumulative_outputs: []
 cumulative_start_time: null
