from typing import Optional, List, Dict
import pandas as pd

from summer import Stratification, Multiply
from summer import CompartmentalModel

from autumn.core.utils.pandas import increment_last_period
from autumn.core.inputs.covid_phl.queries import get_phl_vac_coverage
from autumn.core.inputs.covid_au.queries import get_nt_vac_coverage
from autumn.core.inputs.covid_mys.queries import get_mys_vac_coverage
<<<<<<< HEAD
from autumn.models.sm_sir.constants import IMMUNITY_STRATA, ImmunityStratum, FlowName, IMMUNITY_STRATA_WPRO,\
    ImmunityStratumWPRO
from autumn.models.sm_sir.parameters import ImmunityStratification, VocComponent, TimeSeries
from autumn.model_features.solve_transitions import calculate_transition_rates_from_dynamic_props
from autumn.settings.constants import COVID_BASE_DATETIME
from autumn.core.inputs.database import get_input_db
from numpy import log

SATURATION_COVERAGE = .80
=======
from autumn.models.sm_sir.constants import IMMUNITY_STRATA, ImmunityStratum, FlowName
from autumn.models.sm_sir.parameters import ImmunityStratification, VocComponent, Vaccination
from autumn.model_features.solve_transitions import calculate_transition_rates_from_dynamic_props
from autumn.model_features.outputs import get_strata

>>>>>>> 2f45fcb4

ACTIVE_FLOWS = {
    "vaccination": ("none", "low"),
    "boosting": ("low", "high"),
    "waning": ("high", "low"),
    "complete_waning": ("low", "none"),
}


def set_dynamic_vaccination_flows(
        low_immune_effect: float,
        high_immune_effect: float,
        immunity_strat: Stratification,
):
    """
    Apply the modification to the immunity stratification to account for immunity to first infection (from the
    susceptible compartment), i.e. vaccine-induced immunity (or for some models this stratification could be taken
    to represent past infection prior to the beginning of the simulation period).

    Args:
        low_immune_effect: The protection from low immunity
        high_immune_effect: The protection from high immunity
        immunity_strat: The immunity stratification, to be modified
    """

    # The infection rate accounting for vaccination-induced immunity (using similar naming as for when we do the same with strains below)
    low_non_cross_multiplier = 1.0 - low_immune_effect
    high_non_cross_multiplier = 1.0 - high_immune_effect

    infection_adjustments = {
        ImmunityStratum.NONE: None,
        ImmunityStratum.LOW: Multiply(low_non_cross_multiplier),
        ImmunityStratum.HIGH: Multiply(high_non_cross_multiplier),
    }

    immunity_strat.set_flow_adjustments(
        FlowName.INFECTION,
        infection_adjustments,
    )
    # The infection rate accounting for vaccination-induced immunity (using similar naming as for when we do the same with strains below)
    low_non_cross_multiplier = 1.0 - low_immune_effect
    high_non_cross_multiplier = 1.0 - high_immune_effect

    infection_adjustments = {
        ImmunityStratum.NONE: None,
        ImmunityStratum.LOW: Multiply(low_non_cross_multiplier),
        ImmunityStratum.HIGH: Multiply(high_non_cross_multiplier),
    }

    immunity_strat.set_flow_adjustments(
        FlowName.INFECTION,
        infection_adjustments,
    )


def adjust_susceptible_infection_without_strains(
        vaccine_model: str,
        immunity_strat: Stratification,
        immune_effect=0.0,
        low_immune_effect=0.0,
        high_immune_effect=0.0

):
    """
    Apply the modification to the immunity stratification to account for immunity to first infection (from the
    susceptible compartment), i.e. vaccine-induced immunity (or for some models this stratification could be taken
    to represent past infection prior to the beginning of the simulation period).
    Args:
        low_immune_effect: The protection from low immunity
        high_immune_effect: The protection from high immunity
        immunity_strat: The immunity stratification, to be modified
        immune_effect: The protection from vaccination
        vaccine_model: to differentiate of it is sm_sir default vaccination or for WPRO model unvaccinated and vaccinated classification
    """
    if vaccine_model == "WPRO":
        infection_adjustments = {
            ImmunityStratumWPRO.UNVACCINATED: None,
            ImmunityStratumWPRO.VACCINATED: Multiply(1.0 - immune_effect),
        }
    else:

        # The infection rate accounting for vaccination-induced immunity (using similar naming as for when we do the same with strains below)
        low_non_cross_multiplier = 1.0 - low_immune_effect
        high_non_cross_multiplier = 1.0 - high_immune_effect

        infection_adjustments = {
            ImmunityStratum.NONE: None,
            ImmunityStratum.LOW: Multiply(low_non_cross_multiplier),
            ImmunityStratum.HIGH: Multiply(high_non_cross_multiplier),
        }

    immunity_strat.set_flow_adjustments(
        FlowName.INFECTION,
        infection_adjustments,
    )


def adjust_susceptible_infection_with_strains(
        immunity_strat: Stratification,
        voc_params: Optional[Dict[str, VocComponent]],
        vaccine_model: str,
        immune_effect=0.0,
        low_immune_effect=0.0,
        high_immune_effect=0.0,
):
    """
    Apply the modification to the immunity stratification to account for immunity to first infection (from the
    susceptible compartment), accounting for the extent to which each VoC is immune-escape to vaccine-induced immunity.
    This same function can be applied to the model wherever VoCs are included, regardless of strain structure,
    because the strain stratification (representing history of last infecting strain) does not apply here.

    Args:
        low_immune_effect: The protection from low immunity
        high_immune_effect: The protection from high immunity
        immunity_strat: The immunity stratification, to be modified
        voc_params: The parameters relating to the VoCs being implemented
        immune_effect: The protection from immunity (associated with WPRO model)
        vaccine_model: to differentiate of it is sm_sir default vaccination or for WPRO model unvaccinated and vaccinated classification

    """

    for infecting_strain in voc_params:
        
        # The vaccination-specific immunity that will be retained after allowing for the strain's immune escape against vaccination-induced immunity
        non_cross_effect = 1.0 - voc_params[infecting_strain].immune_escape

        if vaccine_model == "WPRO":
            # Adjust the rate of infection considering the protection of that immunity status (incorporating the strain's escape properties)
            non_cross_multiplier = 1.0 - immune_effect * non_cross_effect

            infection_adjustments = {
                ImmunityStratumWPRO.UNVACCINATED: None,
                ImmunityStratumWPRO.VACCINATED: Multiply(non_cross_multiplier),
            }

        else:
            # Adjust the rate of infection considering the protection of that immunity status (incorporating the strain's escape properties)
            low_non_cross_multiplier = 1.0 - low_immune_effect * non_cross_effect
            high_non_cross_multiplier = 1.0 - high_immune_effect * non_cross_effect

            infection_adjustments = {
                ImmunityStratum.NONE: None,
                ImmunityStratum.LOW: Multiply(low_non_cross_multiplier),
                ImmunityStratum.HIGH: Multiply(high_non_cross_multiplier),
            }

        immunity_strat.set_flow_adjustments(
            FlowName.INFECTION,
            infection_adjustments,
            dest_strata={"strain": infecting_strain},
        )


def adjust_reinfection_without_strains(
        low_immune_effect: float,
        high_immune_effect: float,
        immunity_strat: Stratification,
        reinfection_flows: List[str],
):
    """
    Adjust the rate of reinfection for immunity, in cases in which we don't need to worry about cross-strain immunity,
    because the model has not been stratified by strain.
    Works very similarly to adjust_susceptible_infection_without_strains,
    except that we loop over two flow types for early and late reinfection.

    Args:
        low_immune_effect: The protection from low immunity
        high_immune_effect: The protection from high immunity
        immunity_strat: The immunity stratification, to be modified
        reinfection_flows: The names of the transition flows representing reinfection

    """

    # The infection rate accounting for vaccination-induced immunity (using similar naming as for when we do the same with strains below)
    low_non_cross_multiplier = 1.0 - low_immune_effect
    high_non_cross_multiplier = 1.0 - high_immune_effect

    # For both the early and late reinfection transitions
    for flow in reinfection_flows:

        # Combine the two mechanisms of protection and format for summer
        reinfection_adjustments = {
            ImmunityStratum.NONE: None,
            ImmunityStratum.LOW: Multiply(low_non_cross_multiplier),
            ImmunityStratum.HIGH: Multiply(high_non_cross_multiplier),
        }

        # Apply to the stratification object
        immunity_strat.set_flow_adjustments(
            flow,
            reinfection_adjustments,
        )


def adjust_reinfection_with_strains(
        immunity_strat: Stratification,
        reinfection_flows: List[str],
        voc_params: Optional[Dict[str, VocComponent]],
        vaccine_model: str,
        immune_effect=0.0,
        low_immune_effect=0.0,
        high_immune_effect=0.0,

):
    """
    Adjust the rate of reinfection for immunity, in cases in which we do need to worry about cross-strain immunity, so
    we have to consider every possible combination of cross-immunity between strains (including the immunity conferred
    by infection with a certain strain and reinfection with that same strain).

    Args:
        low_immune_effect: The protection from low immunity
        high_immune_effect: The protection from high immunity
        immunity_strat: The immunity stratification, to be modified
        reinfection_flows: The names of the transition flows representing reinfection
        voc_params: The parameters relating to the VoCs being implemented
        immune_effect: The infection protection from vaccine immunity associated witht he WPRO model
        vaccine_model: to differentiate of it is sm_sir default vaccination or for WPRO model unvaccinated and vaccinated classification

    """

    for infecting_strain in voc_params:

        # The vaccination-specific immunity that will be retained after allowing for the strain's immune escape against vaccination-induced immunity
        non_cross_effect = 1.0 - voc_params[infecting_strain].immune_escape

        # Adjust the rate of infection considering the protection of that immunity status (incorporating the strain's escape properties)
        low_non_cross_multiplier = 1.0 - low_immune_effect * non_cross_effect
        high_non_cross_multiplier = 1.0 - high_immune_effect * non_cross_effect

        non_cross_multiplier = 1.0 - immune_effect * non_cross_effect # for the WPRO model

        # Considering people recovered from infection with each modelled strain
        for infected_strain in voc_params:

            # For both the early and late reinfection transitions
            for flow in reinfection_flows:

                # Cross protection from previous infection with the "infected" strain against the "infecting" strain
                cross_effect = 1.0 - getattr(voc_params[infected_strain].cross_protection[infecting_strain], flow)

                if vaccine_model == "WPRO":
                    # Combine the two mechanisms of protection
                    reinfection_adjustments = {
                        ImmunityStratumWPRO.UNVACCINATED: Multiply(cross_effect),
                        ImmunityStratumWPRO.VACCINATED: Multiply(non_cross_multiplier * cross_effect),
                    }
                else:
                    # Combine the two mechanisms of protection
                    reinfection_adjustments = {
                        ImmunityStratum.NONE: Multiply(cross_effect),
                        ImmunityStratum.LOW: Multiply(low_non_cross_multiplier * cross_effect),
                        ImmunityStratum.HIGH: Multiply(high_non_cross_multiplier * cross_effect),
                    }

                immunity_strat.set_flow_adjustments(
                    flow,
                    reinfection_adjustments,
                    source_strata={"strain": infected_strain},
                    dest_strata={"strain": infecting_strain},
                )


<<<<<<< HEAD
def get_immunity_strat(
        compartments: List[str],
        immunity_params: ImmunityStratification,
) -> Stratification:
    """
    This stratification is intended to capture all the immunity consideration.
    This relates both to "cross" immunity between the strains being simulated (based on the strain that a person was
    most recently infected with) and immunity induced by processes other than the strains being simulated in the model
    (including vaccination-induced immunity and natural immunity from strains preceding the current simulations).

    Args:
        compartments: Unstratified model compartment types being implemented
        immunity_params: All the immunity-related model parameters
    Returns:
        The summer Stratification object that captures immunity from anything other than cross-immunity between strains

    """

    # Create the immunity stratification, which applies to all compartments
    immunity_strat = Stratification("immunity", IMMUNITY_STRATA, compartments)

    # Set distribution of starting population
    p_immune = immunity_params.prop_immune
    p_high_among_immune = immunity_params.prop_high_among_immune
    immunity_split_props = {
        ImmunityStratum.NONE: 1.0 - p_immune,
        ImmunityStratum.LOW: p_immune * (1.0 - p_high_among_immune),
        ImmunityStratum.HIGH: p_immune * p_high_among_immune,
    }
    immunity_strat.set_population_split(immunity_split_props)

    return immunity_strat


def get_immunity_strat_wpro(
        compartments: List[str],
) -> Stratification:
    """
    Args:
        compartments: Unstratified model compartment types being implemented

    Returns:
        The summer Stratification object that captures vaccine-related immunity

    """

    # Create the immunity stratification, which applies to all compartments
    immunity_strat = Stratification("immunity", IMMUNITY_STRATA_WPRO, compartments)

    # Set distribution of starting population (all unvaccinated)
    immunity_split_props = {
        ImmunityStratumWPRO.UNVACCINATED: 1.0,
        ImmunityStratumWPRO.VACCINATED: 0.
    }
    immunity_strat.set_population_split(immunity_split_props)

    return immunity_strat


def apply_reported_vacc_coverage(
        compartments: List[str],
        model: CompartmentalModel,
        iso3: str,
        thinning: int,
        model_start_time: int,
        start_immune_prop: float,
        additional_immunity_points: TimeSeries,
):
    """
    Collate up the reported values for vaccination coverage for a country and then call add_dynamic_immunity_to_model to
    apply it to the model as a dynamic stratum.

    Args:
        compartments: Unstratified model compartment types being implemented
        model: The model itself
        iso3: The ISO-3 code for the country being implemented
        thinning: Thin out the empiric data to save time with curve fitting and because this must be >=2 (as below)
        model_start_time: Model starting time
        start_immune_prop: Vaccination coverage at the time that the model starts running

    """

    if iso3 == "BGD":
        raw_data = get_bgd_vac_coverage(region="BGD", vaccine="total", dose=2)
    elif iso3 == "PHL":
        raw_data = get_phl_vac_coverage(dose="SECOND_DOSE")
    elif iso3 == "BTN":
        raw_data = get_btn_vac_coverage(region="Bhutan", dose=2)
=======
def get_reported_vacc_coverage(iso3, start_age, end_age, age_specific_vacc):

    # Get the raw data from the loading functions and drop rows with any nans
    if iso3 == "PHL":
        full_series = get_phl_vac_coverage(dose="SECOND_DOSE")
        booster_series = get_phl_vac_coverage(dose="BOOSTER_DOSE")
        assert not age_specific_vacc, "Philippines data not age-specific, so just replicating calculations"
    elif iso3 == "AUS":
        full_series = get_nt_vac_coverage(dose=2)
        booster_series = get_nt_vac_coverage(dose=3)
>>>>>>> 2f45fcb4
    elif iso3 == "MYS":
        full_series = get_mys_vac_coverage(dose="full")
        booster_series = get_mys_vac_coverage(dose="booster")
    else:
        raise ValueError("Data for country not available (in this function)")
    
    vaccine_data = pd.DataFrame(
        {
            "full": full_series,
            "boost": booster_series,
        }
    ).dropna(axis=0)

    return vaccine_data


def add_user_request_to_vacc(
    extra_coverage: Dict[str, dict], 
    age_cat: str,
    vaccine_data: pd.DataFrame
) -> pd.DataFrame:
    """
    Add on any custom user requests to the vaccination data dataframe.

    Args:
        extra_coverage: The user request for extra coverage values
        age_cat: The age group being considered (or 'all_ages')
        vaccine_data: The partially processed empiric vaccination data
    Returns:
        The dataframe with the user requests included
    """
    age_user_request = extra_coverage.get(age_cat)
    if age_user_request:
        msg = f"Request for {age_cat} does not have standard keys"
        assert list(age_user_request.keys()) == ["full", "boost", "index"], msg
        msg = f"Request for {age_cat} does not have same number of observations for full, boost and index"
        assert len(set([len(vals) for vals in age_user_request.values()])) == 1, msg

        request_index = age_user_request.pop("index")
        request_df = pd.DataFrame.from_dict(age_user_request)
        request_df.index = request_index
        vaccine_data.append(request_df)
    
    return vaccine_data


def get_strata_values_from_vacc_data(
    boosting: bool,
    booster_waning: bool,
    vaccine_data: pd.DataFrame,
) -> pd.DataFrame:
    """
    Format the data to match the model's immunity structure.

    Args:
        boosting: Whether there is a boosted stratum modelled
        booster_waning: Whether the the boosted stratum only considers recently boosted
        vaccine_data: The fully processed vaccine data dataframe
    """

    vaccine_data["never"] = 1. - vaccine_data["full"]
    if boosting and booster_waning:
        vaccine_data["full_only"] = vaccine_data["full"] - vaccine_data["recent_boost"]
        strata_data = vaccine_data[["never", "full_only", "recent_boost"]]
        strata_data.columns = ["none", "low", "high"]
    elif boosting:
        vaccine_data["full_only"] = vaccine_data["full"] - vaccine_data["boost"]
        strata_data = vaccine_data[["never", "full_only", "boost"]]
        strata_data.columns = ["none", "low", "high"]
    else:
        strata_data = vaccine_data[["never", "full"]]
        strata_data.columns = ["none", "low"]
        strata_data["high"] = 0.
    
    return strata_data


def apply_vacc_coverage(
        model: CompartmentalModel,
        iso3: str,
        start_immune_prop: float,
        start_prop_high_among_immune: float,
        vacc_params: Vaccination,
):
    """
    Collate up the reported values for vaccination coverage for a country and then call add_dynamic_immunity_to_model to
    apply it to the model as a dynamic stratum.

    Args:
        compartments: Unstratified model compartment types being implemented
        model: The model itself
        iso3: The ISO-3 code for the country being implemented
        thinning: Thin out the empiric data to save time with curve fitting and because this must be >=2 (as below)
        start_immune_prop: Vaccination coverage at the time that the model starts running
    """

    age_specific_vacc = vacc_params.age_specific_vacc
    booster_effect_duration = vacc_params.booster_effect_duration
    extra_coverage = vacc_params.extra_vacc_coverage
    boosting = vacc_params.boosting

    age_vacc_categories = get_strata(model, "agegroup") if age_specific_vacc else ["all_ages"]

    msg = "Age group in requests not present in model (or 'all_ages' if vaccination not age-specific)"
    assert all([i in age_vacc_categories for i in extra_coverage.keys()]), msg

<<<<<<< HEAD
        # Add transition flows to the models
        add_dynamic_immunity_to_model(compartment_types, dynamic_strata_distributions, model, "all_ages")
=======
    for i_age, age_cat in enumerate(age_vacc_categories):
>>>>>>> 2f45fcb4

        start_age = int(age_vacc_categories[i_age]) if age_cat != age_vacc_categories[0] else None
        end_age = int(age_vacc_categories[i_age + 1]) if age_cat != age_vacc_categories[-1] else None

        # Get the data
        vaccine_data = get_reported_vacc_coverage(
            iso3, 
            start_age, 
            end_age, 
            age_specific_vacc,
        )

        # Thin as per user request
        vaccine_data = vaccine_data[::vacc_params.data_thinning]

        # Get rid of any data that is from before the model starts running
        model_start_time = model.times[0]
        vaccine_data = vaccine_data[model_start_time < vaccine_data.index]

        # Add on the user requested starting proportions
        starting_values = {
            "full": start_immune_prop, 
            "boost": start_immune_prop * start_prop_high_among_immune,
        }
        vaccine_data.loc[model_start_time] = starting_values
        vaccine_data.loc[-1000] = starting_values  # To prevent issues with interpolation later

        # Sort
        vaccine_data.sort_index(inplace=True)
        
        # Add on any custom user requests
        vaccine_data = add_user_request_to_vacc(
            extra_coverage, 
            age_cat, 
            vaccine_data
        )
        
        # Add a column for the proportion of the population recently vaccinated
        if booster_effect_duration and not vaccine_data.empty:
            vaccine_data["recent_boost"] = increment_last_period(
                booster_effect_duration,
                vaccine_data["boost"]
            )

        # Get the actual values for the model strata
        strata_data = get_strata_values_from_vacc_data(
            boosting, 
            bool(booster_effect_duration),
            vaccine_data,
        )

        # Apply to model
        add_dynamic_immunity_to_model(
            strata_data,
            model, 
            age_cat,
        )

def get_time_variant_vaccination_rates(iso3: str, age_pops: pd.Series):
    """
    Create a time-variant function returning the vaccination rates matching coverage data over time

    Args:
        iso3: Country ISO3 code
        age_pops: Population size of the modelled age groups

    Returns:
        A function of time returning the instantaneous vaccnation rate
    """
    total_pop = age_pops.sum()

    # Load vaccine coverage data and prepare pandas dataframe for calculations
    input_db = get_input_db()
    vacc_data = input_db.query(table_name='owid', conditions= {"iso_code": iso3}, columns=["date", "people_fully_vaccinated_per_hundred"])
    vacc_data.dropna(inplace=True)
    vacc_data["date_int"] = (pd.to_datetime(vacc_data.date)- COVID_BASE_DATETIME).dt.days
    vacc_data["n_doses"] = total_pop * vacc_data["people_fully_vaccinated_per_hundred"] / 100.
    vacc_data.drop(["people_fully_vaccinated_per_hundred", "date"], axis=1)
    t_min, t_max = vacc_data["date_int"].iloc[0], vacc_data["date_int"].iloc[-1]

    """
     Determine age-specific time-variant transition rates 
    """
    # Work out maximum vaccination coverage by age
    max_data_coverage = vacc_data["n_doses"].max() / total_pop
    saturation_coverage = max(SATURATION_COVERAGE, max_data_coverage)
    saturation_doses = {agegroup: popsize * saturation_coverage  for agegroup, popsize in age_pops.items()}

    # Work out the minimum number of doses required before each agegroup becomes eligible for vaccination
    trigger_doses = {agegroup: sum([saturation_doses[a] for a in age_pops.index if int(a) > int(agegroup)]) for agegroup in age_pops.index}

    # Create time-variant vaccination rate functions for each age group
    tv_vacc_rate_funcs = {}
    for agegroup, this_sat_doses in saturation_doses.items():
        # Work out age-specific coverage over time
        vacc_data[f"coverage_agegroup_{agegroup}"] = (vacc_data['n_doses'] - trigger_doses[agegroup]).clip(lower=0.).clip(upper=this_sat_doses) / age_pops.loc[agegroup]

        # For each time interval [t0, t1], the vaccination rate alpha verifies: (1 - V0) * exp(-alpha * delta_t) = 1 - V1
        # Then alpha = (log(1 - V0) - log(1 - V1)) / delta_t
        vacc_data[f"log_unvacc_p_agegroup_{agegroup}"] = log(1. - vacc_data[f"coverage_agegroup_{agegroup}"])
        vacc_data[f"vacc_rate_agegroup_{agegroup}"] = - vacc_data[f"log_unvacc_p_agegroup_{agegroup}"].diff(periods=-1) / vacc_data["date_int"].diff(periods=-1)

        # Create a continuous scale-up function
        tv_vacc_rate_funcs[agegroup] = make_tv_vacc_rate_func(agegroup, t_min, t_max, vacc_data)

    return tv_vacc_rate_funcs


def make_tv_vacc_rate_func(agegroup: str, t_min: int, t_max: int, vacc_data: pd.DataFrame):
    """
    Simple factory function
    """
    def tv_vacc_rate(t, computed_values=None):
        if t < t_min or t >= t_max:
            return 0.
        else:
            return vacc_data[vacc_data["date_int"] <= t].iloc[-1][f"vacc_rate_agegroup_{agegroup}"]

    return tv_vacc_rate


def add_dynamic_immunity_to_model(
        strata_distributions: pd.DataFrame,
        model: CompartmentalModel,
        agegroup: str,
):
    """
    Use the dynamic flow processes to control the distribution of the population by vaccination status.

    Args:
        compartments: The types of compartment being implemented in the model, before stratification
        strata_distributions: The target proportions at each time point
        model: The model to be adapted
        agegroup: Relevant agegroup for vaccination flow
    """
    sc_functions = calculate_transition_rates_from_dynamic_props(strata_distributions, ACTIVE_FLOWS)
    age_filter = {} if agegroup == "all_ages" else {"agegroup": agegroup}
    for comp in list(set([comp.name for comp in model.compartments])):
        for transition, strata in ACTIVE_FLOWS.items():
            model.add_transition_flow(
<<<<<<< HEAD
               transition,
               sc_functions[transition],
               comp,
               comp,
               source_strata={"immunity": strata[0], **age_filter},
               dest_strata={"immunity": strata[1], **age_filter},
            )


def set_dynamic_vaccination_flows_wpro(
    compartments: List[str],
    model: CompartmentalModel,
    iso3: str,
    age_pops: pd.Series,
):
    """
    Add vaccination flows based on coverage data from Our World in Data

    Args:
        compartments: The list of model compartment types
        model: The model object
        iso3: Country ISO3 code
        age_pops: Population size of modelled age groups
    """
    # Get vaccination coverage data and determine time-variant transition rate
    tv_vacc_rate_funcs = get_time_variant_vaccination_rates(iso3, age_pops)
    # Request transition flows
    for agegroup, tv_vacc_rate in tv_vacc_rate_funcs.items():

        for compartment in compartments:
            model.add_transition_flow(
                name=FlowName.VACCINATION,
                fractional_rate=tv_vacc_rate,
                source=compartment,
                dest=compartment,
                source_strata={"immunity": ImmunityStratumWPRO.UNVACCINATED, "agegroup": agegroup},
                dest_strata={"immunity": ImmunityStratumWPRO.VACCINATED, "agegroup": agegroup},
            )
=======
                transition,
                sc_functions[transition],
                comp,
                comp,
                source_strata={"immunity": strata[0], **age_filter},
                dest_strata={"immunity": strata[1], **age_filter},
            )


def get_immunity_strat(
        compartments: List[str],
        immunity_params: ImmunityStratification,
) -> Stratification:
    """
    This stratification is intended to capture all the immunity consideration.
    This relates both to "cross" immunity between the strains being simulated (based on the strain that a person was
    most recently infected with) and immunity induced by processes other than the strains being simulated in the model
    (including vaccination-induced immunity and natural immunity from strains preceding the current simulations).

    Args:
        compartments: Unstratified model compartment types being implemented
        immunity_params: All the immunity-related model parameters

    Returns:
        The summer Stratification object that captures immunity from anything other than cross-immunity between strains

    """

    # Create the immunity stratification, which applies to all compartments
    immunity_strat = Stratification("immunity", IMMUNITY_STRATA, compartments)

    # Set distribution of starting population
    p_immune = immunity_params.prop_immune
    p_high_among_immune = immunity_params.prop_high_among_immune
    immunity_split_props = {
        ImmunityStratum.NONE: 1.0 - p_immune,
        ImmunityStratum.LOW: p_immune * (1.0 - p_high_among_immune),
        ImmunityStratum.HIGH: p_immune * p_high_among_immune,
    }
    immunity_strat.set_population_split(immunity_split_props)

    return immunity_strat
>>>>>>> 2f45fcb4
<|MERGE_RESOLUTION|>--- conflicted
+++ resolved
@@ -8,7 +8,6 @@
 from autumn.core.inputs.covid_phl.queries import get_phl_vac_coverage
 from autumn.core.inputs.covid_au.queries import get_nt_vac_coverage
 from autumn.core.inputs.covid_mys.queries import get_mys_vac_coverage
-<<<<<<< HEAD
 from autumn.models.sm_sir.constants import IMMUNITY_STRATA, ImmunityStratum, FlowName, IMMUNITY_STRATA_WPRO,\
     ImmunityStratumWPRO
 from autumn.models.sm_sir.parameters import ImmunityStratification, VocComponent, TimeSeries
@@ -18,13 +17,11 @@
 from numpy import log
 
 SATURATION_COVERAGE = .80
-=======
+
 from autumn.models.sm_sir.constants import IMMUNITY_STRATA, ImmunityStratum, FlowName
 from autumn.models.sm_sir.parameters import ImmunityStratification, VocComponent, Vaccination
 from autumn.model_features.solve_transitions import calculate_transition_rates_from_dynamic_props
 from autumn.model_features.outputs import get_strata
-
->>>>>>> 2f45fcb4
 
 ACTIVE_FLOWS = {
     "vaccination": ("none", "low"),
@@ -287,7 +284,6 @@
                 )
 
 
-<<<<<<< HEAD
 def get_immunity_strat(
         compartments: List[str],
         immunity_params: ImmunityStratification,
@@ -347,36 +343,6 @@
     return immunity_strat
 
 
-def apply_reported_vacc_coverage(
-        compartments: List[str],
-        model: CompartmentalModel,
-        iso3: str,
-        thinning: int,
-        model_start_time: int,
-        start_immune_prop: float,
-        additional_immunity_points: TimeSeries,
-):
-    """
-    Collate up the reported values for vaccination coverage for a country and then call add_dynamic_immunity_to_model to
-    apply it to the model as a dynamic stratum.
-
-    Args:
-        compartments: Unstratified model compartment types being implemented
-        model: The model itself
-        iso3: The ISO-3 code for the country being implemented
-        thinning: Thin out the empiric data to save time with curve fitting and because this must be >=2 (as below)
-        model_start_time: Model starting time
-        start_immune_prop: Vaccination coverage at the time that the model starts running
-
-    """
-
-    if iso3 == "BGD":
-        raw_data = get_bgd_vac_coverage(region="BGD", vaccine="total", dose=2)
-    elif iso3 == "PHL":
-        raw_data = get_phl_vac_coverage(dose="SECOND_DOSE")
-    elif iso3 == "BTN":
-        raw_data = get_btn_vac_coverage(region="Bhutan", dose=2)
-=======
 def get_reported_vacc_coverage(iso3, start_age, end_age, age_specific_vacc):
 
     # Get the raw data from the loading functions and drop rows with any nans
@@ -387,7 +353,6 @@
     elif iso3 == "AUS":
         full_series = get_nt_vac_coverage(dose=2)
         booster_series = get_nt_vac_coverage(dose=3)
->>>>>>> 2f45fcb4
     elif iso3 == "MYS":
         full_series = get_mys_vac_coverage(dose="full")
         booster_series = get_mys_vac_coverage(dose="booster")
@@ -494,12 +459,7 @@
     msg = "Age group in requests not present in model (or 'all_ages' if vaccination not age-specific)"
     assert all([i in age_vacc_categories for i in extra_coverage.keys()]), msg
 
-<<<<<<< HEAD
-        # Add transition flows to the models
-        add_dynamic_immunity_to_model(compartment_types, dynamic_strata_distributions, model, "all_ages")
-=======
     for i_age, age_cat in enumerate(age_vacc_categories):
->>>>>>> 2f45fcb4
 
         start_age = int(age_vacc_categories[i_age]) if age_cat != age_vacc_categories[0] else None
         end_age = int(age_vacc_categories[i_age + 1]) if age_cat != age_vacc_categories[-1] else None
@@ -558,6 +518,7 @@
             age_cat,
         )
 
+
 def get_time_variant_vaccination_rates(iso3: str, age_pops: pd.Series):
     """
     Create a time-variant function returning the vaccination rates matching coverage data over time
@@ -640,7 +601,6 @@
     for comp in list(set([comp.name for comp in model.compartments])):
         for transition, strata in ACTIVE_FLOWS.items():
             model.add_transition_flow(
-<<<<<<< HEAD
                transition,
                sc_functions[transition],
                comp,
@@ -679,14 +639,6 @@
                 source_strata={"immunity": ImmunityStratumWPRO.UNVACCINATED, "agegroup": agegroup},
                 dest_strata={"immunity": ImmunityStratumWPRO.VACCINATED, "agegroup": agegroup},
             )
-=======
-                transition,
-                sc_functions[transition],
-                comp,
-                comp,
-                source_strata={"immunity": strata[0], **age_filter},
-                dest_strata={"immunity": strata[1], **age_filter},
-            )
 
 
 def get_immunity_strat(
@@ -721,5 +673,4 @@
     }
     immunity_strat.set_population_split(immunity_split_props)
 
-    return immunity_strat
->>>>>>> 2f45fcb4
+    return immunity_strat