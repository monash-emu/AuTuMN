--- conflicted
+++ resolved
@@ -210,7 +210,6 @@
     )
     model.stratify_with(age_strat)
 
-<<<<<<< HEAD
     # Custom, user-defined stratifications
     user_defined_strats = [
         s for s in params.user_defined_stratifications.keys() if s in params.stratify_by
@@ -227,13 +226,10 @@
         location_strata = []
 
 
-    # Organ stratifications
-=======
     """
     Organ stratification
     """
     
->>>>>>> 7fd4c220
     if "organ" in params.stratify_by:
         organ_strat = get_organ_strat(params)
         model.stratify_with(organ_strat)
