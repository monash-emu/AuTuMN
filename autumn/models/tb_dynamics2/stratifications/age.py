--- conflicted
+++ resolved
@@ -57,21 +57,6 @@
     strat.set_flow_adjustments("universal_death", death_adjs)
 
     # Set age-specific latency parameters (early/late activation + stabilisation).
-<<<<<<< HEAD
-    # for flow_name, latency_params in params.age_stratification.items():
-    #     is_activation_flow = flow_name in ["early_activation", "late_activation"]
-    #     if is_activation_flow:
-    #         # Apply progression multiplier.
-    #         latency_params = {
-    #             k: v * params.progression_multiplier for k, v in latency_params.items()
-    #         }
-    #         print(latency_params.items())
-
-    #     adjs = {
-    #         str(k): v * 365.251 for k, v in latency_params.items()
-    #     }
-    #     strat.set_flow_adjustments(flow_name, adjs)
-=======
     for flow_name, latency_params in params.age_stratification.items():
         is_activation_flow = flow_name in ["early_activation", "late_activation"]
         if is_activation_flow:
@@ -79,11 +64,9 @@
             latency_params = {
                 k: v * params.progression_multiplier for k, v in latency_params.items()
             }
-
-        step_func_as_dict = get_parameter_dict(latency_params, age_breakpoints)
-        adjs = change_parameter_unit(step_func_as_dict, 365.251)
+        latency_params = {k: v * 365.251 for k, v in latency_params.items()}
+        adjs = {str(k): Multiply(v) for k, v in latency_params.items()}
         strat.set_flow_adjustments(flow_name, adjs)
->>>>>>> 6a156dd8
 
     for comp in INFECTIOUS_COMPS:
         # We assume that infectiousness increases with age
@@ -176,72 +159,4 @@
     # strat.set_flow_adjustments("treatment_death", treatment_death_adjs)
     # strat.set_flow_adjustments("relapse", treatment_relapse_adjs)
 
-    return strat
-
-def get_latency_value(input_dict, breakpoints):
-    dict_keys, dict_values = order_dict_by_keys(input_dict)
-    if breakpoints >= dict_keys[-1]:
-        return dict_values[-1]
-    else:
-        for key in range(len(dict_keys)):
-            if breakpoints < dict_keys[key + 1]:
-                return dict_values[key]
-
-def get_parameter_dict(input_dict, breakpoints, upper_value=100.0):
-    """
-    create a dictionary of parameter values from a continuous function, an arbitrary upper value and some breakpoints
-        within which to evaluate the function
-    """
-    revised_breakpoints = breakpoints
-    revised_breakpoints.append(upper_value)
-    param_values = []
-    for n_breakpoint in range(len(revised_breakpoints) - 1):
-        param_values.append(
-            quad(Function(
-            get_latency_value,
-            [   
-                input_dict,
-                breakpoints
-            ]
-            ), revised_breakpoints[n_breakpoint], revised_breakpoints[n_breakpoint + 1])[0] / (revised_breakpoints[n_breakpoint + 1] - revised_breakpoints[n_breakpoint])
-        )
-    return {str(key): value for key, value in zip(revised_breakpoints, param_values)}
-
-def order_dict_by_keys(input_dict):
-    """
-    sort the input dictionary keys and return two separate lists with keys and values as lists with corresponding
-        elements
-
-    :param input_dict: dict
-        dictionary to be sorted
-    :return:
-        :dict_keys: list
-            sorted list of what were the dictionary keys
-        : list
-            values applicable to the sorted list of dictionary keys
-    """
-    dict_keys = list(input_dict.keys())
-    dict_keys.sort()
-    return dict_keys, [input_dict[key] for key in dict_keys]
-
-def change_parameter_unit(
-    parameter_dict: dict, 
-    multiplier: float
-) -> dict:
-    """
-    Currently only used to adapt the latency parameters from the earlier functions according to whether they are needed as by year rather than by day.
-    Could be more generally applicable.
-
-    Args:
-        parameter_dict: The dictionary whose values need to be adjusted
-        multiplier: The value to multiply the dictionary's values by
-    Returns:
-        The dictionary with values multiplied by the multiplier argument
-
-    """
-    return {
-        param_key: param_value * multiplier
-        for param_key, param_value in parameter_dict.items()
-    }
-
-
+    return strat