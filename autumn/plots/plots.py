--- conflicted
+++ resolved
@@ -610,7 +610,6 @@
         plotter.save_figure(fig, f"mixing_matrix_{location}")
 
 
-<<<<<<< HEAD
 def plot_stacked_compartments_by_stratum(plotter: Plotter, scenarios: List[Scenario], compartment_name: str,
                                          stratify_by: str, multicountry=False, axis=None, config=2):
     models = [sc.model for sc in scenarios]
@@ -621,16 +620,6 @@
 
     legend = []
     strata = models[0].all_stratifications[stratify_by]
-=======
-def plot_stacked_compartments_by_stratum(plotter: Plotter, scenario: Scenario, compartment_name: str, stratify_by: str):
-    model = scenario.model
-    times = model.times
-
-    fig, axis, _, _, _ = plotter.get_figure()
-    legend = []
-
-    strata = model.all_stratifications[stratify_by]
->>>>>>> 5233dd73
 
     running_total = [0.] * len(times)
 
@@ -638,11 +627,7 @@
     reds = sns.color_palette("Oranges_r", 4)
     greens = sns.color_palette("BuGn_r", 4)
     purples = sns.cubehelix_palette(4)
-<<<<<<< HEAD
     purples[0] = 'pink'
-=======
-    purples[0] = (233/255., 222/255., 187/255.)
->>>>>>> 5233dd73
 
     strata_colors = blues + reds + greens + purples
 
@@ -653,7 +638,6 @@
         else:
             group_name += "+"
         stratum_name = stratify_by + "_" + s
-<<<<<<< HEAD
 
         if compartment_name in [c.split("X")[0] for c in models[0].compartment_names]:  # use outputs
             comp_names = [c for c in models[0].compartment_names if stratum_name in c.split('X') and compartment_name in c]
@@ -679,16 +663,11 @@
                 values_1 = [v + d for (v, d) in zip(values_1, models[1].derived_outputs[out])]
 
         new_running_total = [r + v for (r, v) in zip(running_total, list(values_0) + list(values_1))]
-=======
-        comp_idx = model.compartment_names.index(compartment_name + "X" + stratum_name)
-        values = model.outputs[:, comp_idx]
-        new_running_total = [r + v for (r, v) in zip(running_total, values)]
->>>>>>> 5233dd73
+
         axis.fill_between(times, running_total, new_running_total, color=strata_colors[color_idx], label=group_name)
         legend.append(stratum_name)
         running_total = new_running_total
 
-<<<<<<< HEAD
     phase_2_end = {2: 398, 3: 580}
 
     axis.axvline(x=214, linewidth=.8, dashes=[6, 4], color='black')
@@ -711,18 +690,10 @@
         "infection_deaths": "number of deaths"
     }
     # axis.set_ylabel(ylab[compartment_name], fontsize=14)
-=======
-    xticks = [61, 214]
-    xlabs = ["March 1st", "August 1st"]
-    axis.set_xlim((60, max(times)))
-    axis.set_xticks(xticks)
-    axis.set_xticklabels(xlabs)
->>>>>>> 5233dd73
 
     handles, labels = axis.get_legend_handles_labels()
     # axis.legend(reversed(handles), reversed(labels), bbox_to_anchor=(1.4, 1.1), title='Age:')
 
-<<<<<<< HEAD
     if not multicountry:
         plotter.save_figure(fig, filename="compartments", title_text="compartments")
 
@@ -854,11 +825,3 @@
     filename = out_dir + "rainbow_" + mode + "_" + objective
     pyplot.savefig(filename + ".pdf")
     pyplot.savefig(filename + ".png", dpi=300)
-=======
-    plotter.save_figure(fig, filename="compartments", title_text="compartments")
-
-
-
-
-
->>>>>>> 5233dd73
