--- conflicted
+++ resolved
@@ -64,10 +64,7 @@
 PLOT_FUNCS = {
     "Posterior distributions": plot_posterior,
     "Loglikelihood trace": plot_loglikelihood_trace,
-<<<<<<< HEAD
     "Loglikelihood vs param": plot_loglikelihood_vs_parameter,
-}
-=======
     "Parameter trace": plot_mcmc_parameter_trace,
 }
 
@@ -78,5 +75,4 @@
     """
     non_param_cols = ["idx", "Scenario", "loglikelihood", "accept"]
     param_options = [c for c in mcmc_table.columns if c not in non_param_cols]
-    return st.sidebar.selectbox("Select parameter", param_options)
->>>>>>> 6f0555c2
+    return st.sidebar.selectbox("Select parameter", param_options)