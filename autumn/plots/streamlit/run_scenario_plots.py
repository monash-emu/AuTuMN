"""
Streamlit web UI for plotting model outputs
"""
import os
from importlib import import_module

import streamlit as st

from autumn.db.models import load_model_scenarios
from autumn.plots import plots
from autumn.plots.plotter import StreamlitPlotter
from autumn.tool_kit.model_register import RegionAppBase
from apps.covid_19.preprocess.mixing_matrix.adjust_location import (
    LocationMixingAdjustment,
    LOCATIONS,
    MICRODISTANCING_LOCATIONS,
)

from . import selectors, utils


def run_scenario_plots():
    app_name, app_dirpath = selectors.app(run_type="run")
    if not app_name:
        st.write("No applications have been run yet")
        return

    param_set_name, param_set_dirpath = selectors.param_set(app_dirpath)
    if not param_set_name:
        st.write("No parameter set folder found")
        return

    run_datestr, run_dirpath = selectors.model_run(param_set_dirpath)
    if not run_datestr:
        st.write("No model run folder found")
        return

    params = utils.load_params(run_dirpath)
    plot_config = utils.load_plot_config(app_name, param_set_name)
    post_processing_config = utils.load_post_processing_config(app_name)

    # Get database from model data dir.
    db_path = os.path.join(run_dirpath, "outputs.db")
    scenarios = load_model_scenarios(db_path, params, post_processing_config)

    # Create plotter which will write to streamlit UI.
    translations = plot_config["translations"]
    plotter = StreamlitPlotter(translations)

    # Import the app so we can re-build the model if we need to
    app_module = import_module(f"apps.{app_name}")
    region_app = app_module.get_region_app(param_set_name)

    # Get user to select plot type / scenario
    plot_type = st.sidebar.selectbox("Select plot type", list(PLOT_FUNCS.keys()))
    plot_func = PLOT_FUNCS[plot_type]
    plot_func(plotter, region_app, scenarios, plot_config)


def plot_outputs_multi(
    plotter: StreamlitPlotter, app: RegionAppBase, scenarios: list, plot_config: dict
):
    chosen_scenarios = selectors.scenarios(scenarios)
    if chosen_scenarios:
        output_config = model_output_selector(chosen_scenarios, plot_config)
        is_logscale = st.sidebar.checkbox("Log scale")
        plots.plot_outputs_multi(plotter, chosen_scenarios, output_config, is_logscale)


def plot_compartment(
    plotter: StreamlitPlotter, app: RegionAppBase, scenarios: list, plot_config: dict
):
    chosen_scenarios = selectors.scenarios(scenarios)
    if chosen_scenarios:
        is_logscale = st.sidebar.checkbox("Log scale")
        if len(chosen_scenarios) == 1:
            # Plot many compartments for one scenario
            scenario = chosen_scenarios[0]
            compartment_options = scenario.model.compartment_names
            compartments = selectors.multi_compartment(scenario.model)
            plots.plot_multi_compartments_single_scenario(
                plotter, scenario, compartments, is_logscale
            )
        else:
            # Plot one compartment for many scenarios
            compartment_options = chosen_scenarios[0].model.compartment_names
            compartment = selectors.single_compartment(chosen_scenarios[0].model)
            if compartment:
                plots.plot_single_compartment_multi_scenario(
                    plotter, chosen_scenarios, compartment, is_logscale
                )
            else:
                st.write("Compartment does not exist")


def plot_compartment_aggregate(
    plotter: StreamlitPlotter, app: RegionAppBase, scenarios: list, plot_config: dict
):
    is_logscale = st.sidebar.checkbox("Log scale")
    names = selectors.multi_compartment(scenarios[0].model)
    plots.plot_agg_compartments_multi_scenario(plotter, scenarios, names, is_logscale)
    st.write(names)


def plot_dynamic_inputs(
    plotter: StreamlitPlotter, app: RegionAppBase, scenarios: list, plot_config: dict
):
    # Just use the base scenario for now
    chosen_scenarios = selectors.scenarios(scenarios, include_all=False)
    scenario = chosen_scenarios[0]
    # Assume a COVID model
    model = app.build_model(scenario.params["default"])
    tvs = model.time_variants
    tv_key = st.sidebar.selectbox("Select function", list(tvs.keys()))
    is_logscale = st.sidebar.checkbox("Log scale")
    tv_func = tvs[tv_key]
    plots.plot_time_varying_input(plotter, tv_key, tv_func, model.times, is_logscale)


def plot_location_mixing(
    plotter: StreamlitPlotter, app: RegionAppBase, scenarios: list, plot_config: dict
):
    chosen_scenarios = selectors.scenarios(scenarios, include_all=False)
    scenario = chosen_scenarios[0]

    # Assume a COVID model
    params = scenario.params["default"]
    mixing = params.get("mixing")
    if not mixing:
        st.write("This model does not have location based mixing")

    loc_key = st.sidebar.selectbox("Select location", LOCATIONS)
    is_logscale = st.sidebar.checkbox("Log scale")

    country_iso3 = params["iso3"]
    region = params["region"]
    microdistancing = params["microdistancing"]
    npi_effectiveness_params = params["npi_effectiveness"]
    google_mobility_locations = params["google_mobility_locations"]
    is_periodic_intervention = params.get("is_periodic_intervention")
    periodic_int_params = params.get("periodic_intervention")
    smooth_google_data = params.get("smooth_google_data")
    adjust = LocationMixingAdjustment(
        country_iso3,
        region,
        mixing,
        npi_effectiveness_params,
        google_mobility_locations,
        is_periodic_intervention,
        periodic_int_params,
        params["end_time"],
        microdistancing,
        smooth_google_data,
    )

    if adjust.microdistancing_function and loc_key in MICRODISTANCING_LOCATIONS:
        loc_func = lambda t: adjust.microdistancing_function(t) * adjust.loc_adj_funcs[loc_key](t)
    elif loc_key in adjust.loc_adj_funcs:
        loc_func = lambda t: adjust.loc_adj_funcs[loc_key](t)
    else:
        loc_func = lambda t: 1

    plots.plot_time_varying_input(plotter, loc_key, loc_func, scenario.model.times, is_logscale)


def plot_stacked_compartments_by_stratum(
    plotter: StreamlitPlotter, app: RegionAppBase, scenarios: list, plot_config: dict
):
    chosen_scenarios = selectors.scenarios(scenarios)
    compartment = selectors.single_compartment(chosen_scenarios[0].model).split("X")[0]
    stratify_by = 'agegroup'
<<<<<<< HEAD
    plots.plot_stacked_compartments_by_stratum(plotter, chosen_scenarios, compartment, stratify_by)
    st.write(compartment)


def plot_stacked_derived_outputs_by_stratum(
    plotter: StreamlitPlotter, app: RegionAppBase, scenarios: list, plot_config: dict
):
    chosen_scenarios = selectors.scenarios(scenarios)
    output_config = model_output_selector(chosen_scenarios, plot_config)
    derived_output = output_config["name"].split("X")[0]
    stratify_by = 'agegroup'
    plots.plot_stacked_compartments_by_stratum(plotter, chosen_scenarios, derived_output, stratify_by)
    st.write(derived_output)


def plot_multicountry_rainbow(
    plotter: StreamlitPlotter, app: RegionAppBase, scenarios: list, plot_config: dict
):
    countries = ['belgium', 'france', 'italy', 'spain', 'sweden', 'united-kingdom']
    root_path = os.path.join('data', 'outputs', 'run', 'covid_19')

    for mode in ['by_age', 'by_location']:
        for config in [2, 3]:
            for objective in ["deaths", "yoll"]:
                full_path = os.path.join(root_path, mode + "_config_" + str(config) + "_" + objective)
                country_scenarios = {}
                for country in countries:
                    country_dirpath = os.path.join(full_path, country)
                    dir_name = os.listdir(country_dirpath)[0]
                    run_dirpath = os.path.join(country_dirpath, dir_name)

                    params = utils.load_params(run_dirpath)
                    post_processing_config = utils.load_post_processing_config('covid_19')

                    # Get database from model data dir.
                    db_path = os.path.join(run_dirpath, "outputs.db")
                    country_scenarios[country] = load_model_scenarios(db_path, params, post_processing_config)

                print("Plotting multicountry rainbow for: " + mode + "_config_" + str(config) + "_" + objective)

                plots.plot_multicountry_rainbow(country_scenarios, config, mode, objective)


def plot_multicounty_hospital(
    plotter: StreamlitPlotter, app: RegionAppBase, scenarios: list, plot_config: dict
):
    countries = ['belgium', 'france', 'italy', 'spain', 'sweden', 'united-kingdom']
    root_path = os.path.join('data', 'outputs', 'run', 'covid_19')

    all_scenarios = {}
    for mode in ['by_age', 'by_location']:
        all_scenarios[mode] = {}
        for objective in ["deaths", "yoll"]:
            all_scenarios[mode][objective] = {}
            for config in [2, 3]:
                full_path = os.path.join(root_path, mode + "_config_" + str(config) + "_" + objective)
                all_scenarios[mode][objective][config] = {}
                for country in countries:
                    country_dirpath = os.path.join(full_path, country)
                    dir_name = os.listdir(country_dirpath)[0]
                    run_dirpath = os.path.join(country_dirpath, dir_name)

                    params = utils.load_params(run_dirpath)
                    post_processing_config = utils.load_post_processing_config('covid_19')

                    # Get database from model data dir.
                    db_path = os.path.join(run_dirpath, "outputs.db")
                    all_scenarios[mode][objective][config][country] = load_model_scenarios(db_path, params, post_processing_config)

            print("Plotting multicountry hospital for: " + mode + "_" + objective)
            plots.plot_multicountry_hospital(all_scenarios, mode, objective)


=======
    plots.plot_stacked_compartments_by_stratum(plotter, chosen_scenarios[0], compartment, stratify_by)
    st.write(compartment)


>>>>>>> 5233dd73
PLOT_FUNCS = {
    "Compartment sizes": plot_compartment,
    "Compartments aggregate": plot_compartment_aggregate,
    "Scenario outputs": plot_outputs_multi,
    "Dynamic input functions": plot_dynamic_inputs,
    "Dynamic location mixing": plot_location_mixing,
    "Stacked outputs by stratum": plot_stacked_compartments_by_stratum,
<<<<<<< HEAD
    "Stacked derived by stratum": plot_stacked_derived_outputs_by_stratum,
    "Multicountry rainbow": plot_multicountry_rainbow,
    "Multicountry hospital": plot_multicounty_hospital,
=======
>>>>>>> 5233dd73
}


def model_output_selector(scenarios, plot_config):
    """
    Allow user to select the output that they want to select.
    Returns an output config dictionary.
    """
    # Get a list of all the outputs requested by user
    outputs_to_plot = plot_config["outputs_to_plot"]

    # Get a list of all possible output names
    output_names = []
    base_scenario = scenarios[0]
    if base_scenario.generated_outputs:
        output_names += base_scenario.generated_outputs.keys()
    if base_scenario.model.derived_outputs:
        output_names += base_scenario.model.derived_outputs.keys()

    # Find the names of all the output types and get user to select one
    output_base_names = list(set([n.split("X")[0] for n in output_names]))
    output_base_name = st.sidebar.selectbox("Select output type", output_base_names)

    # Find the names of all the strata available to be plotted
    output_strata_names = [
        "X".join(n.split("X")[1:]) for n in output_names if n.startswith(output_base_name)
    ]
    has_strata_names = any(output_strata_names)
    if has_strata_names:
        # If there are strata names to select, get the user to select one.
        output_strata = st.sidebar.selectbox("Select output strata", output_strata_names)
        output_name = f"{output_base_name}X{output_strata}"
    else:
        # Otherwise just use the base name - no selection required.
        output_name = output_base_name

    # Construct an output config for the plotting code.
    try:
        output_config = next(o for o in outputs_to_plot if o["name"] == output_name)
    except StopIteration:
        output_config = {"name": output_name, "target_values": [], "target_times": []}

    return output_config


<|MERGE_RESOLUTION|>--- conflicted
+++ resolved
@@ -169,7 +169,6 @@
     chosen_scenarios = selectors.scenarios(scenarios)
     compartment = selectors.single_compartment(chosen_scenarios[0].model).split("X")[0]
     stratify_by = 'agegroup'
-<<<<<<< HEAD
     plots.plot_stacked_compartments_by_stratum(plotter, chosen_scenarios, compartment, stratify_by)
     st.write(compartment)
 
@@ -243,25 +242,18 @@
             plots.plot_multicountry_hospital(all_scenarios, mode, objective)
 
 
-=======
-    plots.plot_stacked_compartments_by_stratum(plotter, chosen_scenarios[0], compartment, stratify_by)
-    st.write(compartment)
-
-
->>>>>>> 5233dd73
+
 PLOT_FUNCS = {
     "Compartment sizes": plot_compartment,
     "Compartments aggregate": plot_compartment_aggregate,
     "Scenario outputs": plot_outputs_multi,
     "Dynamic input functions": plot_dynamic_inputs,
     "Dynamic location mixing": plot_location_mixing,
-    "Stacked outputs by stratum": plot_stacked_compartments_by_stratum,
-<<<<<<< HEAD
-    "Stacked derived by stratum": plot_stacked_derived_outputs_by_stratum,
-    "Multicountry rainbow": plot_multicountry_rainbow,
-    "Multicountry hospital": plot_multicounty_hospital,
-=======
->>>>>>> 5233dd73
+    # "Stacked outputs by stratum": plot_stacked_compartments_by_stratum,
+    # "Stacked derived by stratum": plot_stacked_derived_outputs_by_stratum,
+    # "Multicountry rainbow": plot_multicountry_rainbow,
+    # "Multicountry hospital": plot_multicounty_hospital,
+
 }
 
 
