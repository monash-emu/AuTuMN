description: Scenario 1, 80% coverage in 7 months + 10% return to max mobility
parent: apps/covid_19/regions/malaysia/params/default.yml

time:
  start: 504 # 18th May 2021

vaccination:

  # 7 months from 18th May 2021
  roll_out_components:
    - supply_period_coverage:
        coverage: 0.8
        start_time: 504.
        end_time: 687.

mobility:
  mixing:
    other_locations:
      append: true
      times:
<<<<<<< HEAD
        - 2021-07-15
=======
        - 2021-08-15
>>>>>>> 227a8265
      values:
        - - close_to_max_last_period
          - 180
          - 0.1
    work:
      append: true
      times:
<<<<<<< HEAD
        - 2021-07-15
=======
        - 2021-08-15
>>>>>>> 227a8265
      values:
        - - close_to_max_last_period
          - 180
          - 0.1<|MERGE_RESOLUTION|>--- conflicted
+++ resolved
@@ -18,11 +18,8 @@
     other_locations:
       append: true
       times:
-<<<<<<< HEAD
         - 2021-07-15
-=======
-        - 2021-08-15
->>>>>>> 227a8265
+
       values:
         - - close_to_max_last_period
           - 180
@@ -30,11 +27,7 @@
     work:
       append: true
       times:
-<<<<<<< HEAD
         - 2021-07-15
-=======
-        - 2021-08-15
->>>>>>> 227a8265
       values:
         - - close_to_max_last_period
           - 180
