--- conflicted
+++ resolved
@@ -1,11 +1,8 @@
 description: schools re-open
 
 time:
-<<<<<<< HEAD
+
   start: 10
-=======
-  start: 150
->>>>>>> e97fa9ee
   end: 711 # PLS REVIEW 11/12/2021
 
 
