--- conflicted
+++ resolved
@@ -142,15 +142,10 @@
     low: 0.
     high: 0.6
 
-<<<<<<< HEAD
 vaccination:
   data_thinning: 2
   age_specific_vacc: true
 
-indigenous: true
-
-=======
->>>>>>> 77f6ec4e
 time_from_onset_to_event:  # Using time of symptom onset as reference
   notification:
     distribution: gamma
