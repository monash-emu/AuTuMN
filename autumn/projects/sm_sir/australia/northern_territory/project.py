<<<<<<< HEAD
import datetime
=======
from email.mime import base
>>>>>>> 9f9f39ad
import json
from typing import Dict

import pandas as pd
from autumn.calibration import Calibration
from autumn.calibration.priors import UniformPrior
from autumn.calibration.targets import NormalTarget
<<<<<<< HEAD
from autumn.core.project import ParameterSet, Project, build_rel_path, load_timeseries
from autumn.models.sm_sir import base_params, build_model, set_up_random_process
from autumn.settings import Models, Region
from summer.utils import ref_times_to_dti
=======
from autumn.models.sm_sir import base_params, build_model
from autumn.settings import Region, Models
>>>>>>> 9f9f39ad


def get_ts_date_indexes(
    ts_set: Dict[str, pd.Series],
    ref_time: datetime.datetime,
) -> Dict[str, pd.Series]:
    """
    Get a version of a time series set, but with each
    constituent time series having date indexes,
    rather than integer.

    Args:
        ts_set: The time series set we want to change
        ref_time: The model's reference time
    Returns:
        A modified version of the time series set

    """
    new_ts_set = {}
    for indicator, ts in ts_set.items():
        new_ts = ts.copy()
        new_ts.index = ref_times_to_dti(ref_time, new_ts.index)
        new_ts_set[indicator] = new_ts
    return new_ts_set


# Load and configure model parameters
baseline_params = base_params.update(build_rel_path("params/baseline.yml"))
param_set = ParameterSet(baseline=baseline_params)

ts_path = build_rel_path("timeseries.secret.json")

# Load and configure calibration settings
<<<<<<< HEAD
ts_set = load_timeseries(build_rel_path("timeseries.secret.json"))
=======
ts_set = load_timeseries(ts_path)
>>>>>>> 9f9f39ad
priors = [
    UniformPrior("contact_rate", (0.03, 0.08)),
    UniformPrior("voc_emergence.ba_1.cross_protection.ba_2.early_reinfection", (0.2, 0.6))
]
start_time = baseline_params["time"]["start"]
targets = [
    NormalTarget(data=ts_set["notifications"].loc[start_time:]),
]

calibration = Calibration(
    priors=priors, targets=targets, random_process=None, metropolis_init="current_params"
)


<<<<<<< HEAD
plot_spec_filepath = build_rel_path("timeseries.secret.json")
with open(plot_spec_filepath) as f:
=======
with open(ts_path) as f:
>>>>>>> 9f9f39ad
    plot_spec = json.load(f)

# Create and register the project
project = Project(
    Region.NORTHERN_TERRITORY,
    Models.SM_SIR,
    build_model,
    param_set,
    calibration,
    plots=plot_spec,
    ts_set=ts_set,
)<|MERGE_RESOLUTION|>--- conflicted
+++ resolved
@@ -1,8 +1,8 @@
-<<<<<<< HEAD
+
 import datetime
-=======
+
 from email.mime import base
->>>>>>> 9f9f39ad
+
 import json
 from typing import Dict
 
@@ -10,15 +10,11 @@
 from autumn.calibration import Calibration
 from autumn.calibration.priors import UniformPrior
 from autumn.calibration.targets import NormalTarget
-<<<<<<< HEAD
+
 from autumn.core.project import ParameterSet, Project, build_rel_path, load_timeseries
-from autumn.models.sm_sir import base_params, build_model, set_up_random_process
+from autumn.models.sm_sir import base_params, build_model
 from autumn.settings import Models, Region
 from summer.utils import ref_times_to_dti
-=======
-from autumn.models.sm_sir import base_params, build_model
-from autumn.settings import Region, Models
->>>>>>> 9f9f39ad
 
 
 def get_ts_date_indexes(
@@ -52,11 +48,9 @@
 ts_path = build_rel_path("timeseries.secret.json")
 
 # Load and configure calibration settings
-<<<<<<< HEAD
+
 ts_set = load_timeseries(build_rel_path("timeseries.secret.json"))
-=======
-ts_set = load_timeseries(ts_path)
->>>>>>> 9f9f39ad
+
 priors = [
     UniformPrior("contact_rate", (0.03, 0.08)),
     UniformPrior("voc_emergence.ba_1.cross_protection.ba_2.early_reinfection", (0.2, 0.6))
@@ -71,12 +65,8 @@
 )
 
 
-<<<<<<< HEAD
-plot_spec_filepath = build_rel_path("timeseries.secret.json")
-with open(plot_spec_filepath) as f:
-=======
+
 with open(ts_path) as f:
->>>>>>> 9f9f39ad
     plot_spec = json.load(f)
 
 # Create and register the project
