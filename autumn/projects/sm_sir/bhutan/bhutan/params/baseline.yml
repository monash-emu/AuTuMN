---
country:
  iso3: BTN

ref_mixing_iso3: CHN

population:
  year: 2022

<<<<<<< HEAD
contact_rate: 0.15
infectious_seed: 10.

immunity_stratification:
  prop_immune: .85
  prop_high_among_immune: .0

  infection_risk_reduction:  # High parameter now irrelevant, because prop_high_among_immune is zero
    low: 0.6

sojourns:
  active:
    total_time: 17.75
    proportion_early: 0.333
  latent:
    total_time: 4.
    proportion_early: 0.5
  recovered: 180.
=======
contact_rate: 0.4
>>>>>>> a933dd50

activate_random_process: False

voc_emergence: null

testing_to_detection:
  assumed_tests_parameter: 1.e-4
  assumed_cdr_parameter: 0.012
  smoothing_period: 14<|MERGE_RESOLUTION|>--- conflicted
+++ resolved
@@ -7,7 +7,6 @@
 population:
   year: 2022
 
-<<<<<<< HEAD
 contact_rate: 0.15
 infectious_seed: 10.
 
@@ -26,9 +25,7 @@
     total_time: 4.
     proportion_early: 0.5
   recovered: 180.
-=======
-contact_rate: 0.4
->>>>>>> a933dd50
+
 
 activate_random_process: False
 
