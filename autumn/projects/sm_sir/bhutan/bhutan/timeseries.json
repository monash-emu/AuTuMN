{
  "notifications": {
    "output_key": "notifications",
    "title": "Daily number of confirmed cases",
    "times": [
      65,
      79,
      85,
      88,
      92,
      112,
      113,
      131,
      132,
      134,
      135,
      136,
      143,
      145,
      148,
      149,
      150,
      151,
      153,
      156,
      159,
      162,
      165,
      167,
      171,
      174,
      175,
      178,
      179,
      181,
      185,
      187,
      192,
      194,
      198,
      199,
      201,
      202,
      203,
      207,
      208,
      209,
      211,
      214,
      215,
      217,
      219,
      222,
      223,
      224,
      225,
      226,
      227,
      228,
      229,
      230,
      231,
      232,
      233,
      234,
      235,
      237,
      238,
      239,
      240,
      241,
      242,
      243,
      244,
      245,
      248,
      250,
      251,
      252,
      254,
      255,
      256,
      257,
      261,
      262,
      263,
      264,
      268,
      270,
      271,
      272,
      273,
      274,
      276,
      278,
      279,
      280,
      281,
      283,
      285,
      287,
      288,
      291,
      292,
      293,
      294,
      295,
      296,
      298,
      299,
      302,
      304,
      305,
      306,
      307,
      308,
      312,
      314,
      317,
      319,
      321,
      322,
      326,
      327,
      328,
      331,
      332,
      333,
      335,
      336,
      337,
      338,
      339,
      340,
      341,
      342,
      343,
      345,
      346,
      347,
      348,
      350,
      351,
      352,
      353,
      354,
      355,
      356,
      357,
      358,
      359,
      360,
      361,
      362,
      363,
      364,
      365,
      366,
      367,
      368,
      369,
      370,
      371,
      372,
      373,
      374,
      375,
      376,
      377,
      378,
      379,
      380,
      381,
      382,
      384,
      385,
      386,
      388,
      390,
      391,
      394,
      395,
      397,
      401,
      408,
      409,
      411,
      412,
      420,
      431,
      444,
      447,
      451,
      452,
      455,
      456,
      457,
      458,
      461,
      462,
      464,
      466,
      467,
      468,
      469,
      470,
      471,
      472,
      473,
      474,
      475,
      476,
      477,
      478,
      479,
      480,
      481,
      482,
      483,
      484,
      485,
      486,
      487,
      488,
      489,
      490,
      491,
      492,
      493,
      494,
      495,
      496,
      497,
      498,
      499,
      500,
      501,
      502,
      503,
      504,
      505,
      506,
      507,
      508,
      509,
      510,
      511,
      512,
      513,
      514,
      515,
      516,
      517,
      518,
      519,
      520,
      521,
      522,
      523,
      524,
      525,
      526,
      527,
      528,
      529,
      530,
      531,
      532,
      533,
      534,
      535,
      536,
      537,
      538,
      539,
      540,
      541,
      542,
      543,
      544,
      545,
      546,
      547,
      548,
      549,
      550,
      551,
      552,
      553,
      554,
      555,
      556,
      557,
      558,
      559,
      560,
      561,
      562,
      563,
      564,
      565,
      566,
      567,
      568,
      569,
      570,
      571,
      572,
      573,
      574,
      575,
      576,
      577,
      578,
      579,
      580,
      581,
      582,
      583,
      586,
      587,
      588,
      589,
      590,
      591,
      592,
      593,
      596,
      598,
      601,
      604,
      605,
      607,
      608,
      626,
      629,
      636,
      637,
      643,
      652,
      654,
      665,
      666,
      672,
      674,
      682,
      686,
      689,
      693,
      696,
      697,
      698,
      702,
      708,
      713,
      716,
      718,
      719,
      720,
      721,
      726,
      733,
      734,
      735,
      736,
      737,
      738,
      739,
      740,
      741,
      742,
      743,
      744,
      745,
      746,
      747,
      748,
      749,
      750,
      751,
      752,
      753,
      754,
      755,
      756,
      757,
      758,
      759,
      760,
      761,
      762,
      763,
      764,
      765,
      766,
      767,
      768,
      769,
      770,
      771,
      772,
      773,
      774,
      775,
      776,
      777,
      778,
      779,
      780,
      781,
      782,
      783,
      784,
      785,
      786,
      787,
      788,
      789,
      790,
      791,
      792,
      793,
      794,
      795,
      796,
      797,
      798,
      799,
      800,
      801,
      802,
      803,
      804,
      805,
      806,
      807,
      808,
      809,
      810,
      811,
      812,
      814,
      815,
      816,
      817,
      818,
      819,
      820,
      821,
      822,
      823,
      824,
      825,
      826,
      827,
      828,
      829,
      830,
      831,
      832,
      833,
      834,
      835,
      836,
      837,
      838,
      839,
      840,
      841,
      842,
      843,
      844,
      845
    ],
    "values": [
      1,
      1,
      1,
      1,
      1,
      1,
      1,
      2,
      2,
      4,
      5,
      1,
      3,
      3,
      1,
      3,
      2,
      10,
      4,
      1,
      11,
      3,
      4,
      1,
      1,
      1,
      1,
      5,
      1,
      1,
      1,
      2,
      2,
      2,
      2,
      1,
      2,
      1,
      2,
      1,
      2,
      4,
      2,
      1,
      1,
      2,
      3,
      2,
      3,
      3,
      12,
      3,
      2,
      1,
      7,
      5,
      1,
      3,
      3,
      1,
      1,
      1,
      17,
      10,
      4,
      8,
      27,
      2,
      1,
      2,
      1,
      2,
      3,
      1,
      4,
      3,
      4,
      1,
      6,
      6,
      1,
      2,
      2,
      8,
      2,
      7,
      1,
      1,
      1,
      15,
      1,
      1,
      4,
      2,
      3,
      4,
      3,
      9,
      2,
      3,
      1,
      1,
      4,
      4,
      2,
      4,
      2,
      1,
      5,
      2,
      2,
      1,
      5,
      5,
      6,
      2,
      1,
      1,
      3,
      4,
      3,
      6,
      1,
      14,
      4,
      1,
      3,
      6,
      2,
      4,
      2,
      1,
      1,
      2,
      1,
      1,
      1,
      1,
      2,
      1,
      3,
      21,
      12,
      3,
      39,
      9,
      30,
      36,
      28,
      2,
      11,
      18,
      16,
      18,
      21,
      6,
      19,
      6,
      14,
      12,
      4,
      39,
      3,
      12,
      7,
      1,
      1,
      3,
      5,
      3,
      3,
      3,
      3,
      1,
      1,
      1,
      1,
      1,
      2,
      1,
      1,
      1,
      2,
      1,
      1,
      1,
      1,
      1,
      1,
      1,
      13,
      3,
      2,
      5,
      4,
      15,
      3,
      4,
      5,
      2,
      5,
      7,
      8,
      7,
      4,
      4,
      22,
      6,
      16,
      10,
      4,
      4,
      27,
      6,
      7,
      5,
      35,
      5,
      7,
      17,
      9,
      17,
      29,
      12,
      19,
      20,
      6,
      10,
      6,
      13,
      3,
      7,
      10,
      13,
      13,
      16,
      36,
      18,
      2,
      17,
      12,
      41,
      27,
      12,
      99,
      10,
      8,
      13,
      9,
      12,
      15,
      13,
      5,
      16,
      21,
      15,
      30,
      19,
      20,
      5,
      13,
      16,
      12,
      28,
      7,
      14,
      21,
      15,
      24,
      7,
      36,
      7,
      13,
      26,
      10,
      14,
      24,
      4,
      18,
      11,
      26,
      10,
      41,
      39,
      3,
      5,
      9,
      9,
      15,
      34,
      48,
      8,
      18,
      13,
      10,
      6,
      28,
      1,
      2,
      12,
      12,
      4,
      3,
      11,
      1,
      5,
      2,
      7,
      3,
      6,
      8,
      8,
      3,
      1,
      2,
      4,
      1,
      2,
      13,
      4,
      1,
      6,
      3,
      5,
      6,
      1,
      2,
      1,
      1,
      1,
      2,
      1,
      8,
      5,
      3,
      1,
      3,
      1,
      1,
      1,
      2,
      4,
      3,
      2,
      2,
      3,
      1,
      1,
      7,
      3,
      4,
      1,
      1,
      1,
      1,
      1,
      4,
      2,
      4,
      1,
      9,
      80,
      20,
      10,
      38,
      9,
      14,
      35,
      18,
      24,
      141,
      101,
      59,
      88,
      141,
      96,
      3,
      93,
      161,
      140,
      274,
      205,
      37,
      218,
      206,
      312,
      190,
      139,
      188,
      2,
      212,
      157,
      368,
      189,
      131,
      185,
      235,
      230,
      237,
      250,
      381,
      386,
      527,
      347,
      521,
      34,
      84,
      318,
      496,
      359,
      451,
      374,
      508,
      435,
      398,
      311,
      274,
      331,
      347,
      320,
      442,
      386,
      331,
      389,
      484,
      470,
      1032,
      783,
      681,
      606,
      588,
      350,
      344,
      381,
      240,
      530,
      659,
      502,
      445,
      319,
      780,
      16,
      1087,
      1138,
      1038,
      914,
      1384,
      490,
      1219,
      2291,
      1612,
      1872,
      1708,
      1593,
      634,
      2200,
      2131,
      1879,
      1367,
      1367,
      996,
      308,
      1488,
      1024,
      686,
      302,
      737,
      431
    ],
    "quantiles": [
      0.025,
      0.25,
      0.5,
      0.75,
      0.975
    ]
  },
  "prevalence_infectious": {
    "output_key": "prevalence_infectious",
    "title": "prevalence_infectious",
    "times": [
      25.0,
      30.0
    ],
    "values": [
      7.0,
      5.0
    ]
  },
  "icu_occupancy": {
    "output_key": "icu_occupancy",
    "title": "ICU occupancy",
    "times": [],
    "values": [],
    "quantiles": [
      0.025,
      0.25,
      0.5,
      0.75,
      0.975
    ]
  },
  "hospital_occupancy": {
    "output_key": "hospital_occupancy",
    "title": "hospital_occupancy",
    "times": [],
    "values": [],
    "quantiles": [
      0.025,
      0.25,
      0.5,
      0.75,
      0.975
    ]
  },
  "infection_deaths": {
    "output_key": "infection_deaths",
    "title": "Daily number of deaths",
<<<<<<< HEAD
=======
    "times": [],
    "values": [],
    "quantiles": [
      0.025,
      0.25,
      0.5,
      0.75,
      0.975
    ]
  },
  "proportion_seropositive": {
    "title": "Seropositive proportion",
    "output_key": "proportion_seropositive",
    "times": [],
    "values": [],
    "quantiles": [
      0.025,
      0.25,
      0.5,
      0.75,
      0.975
    ]
  },
  "cdr": {
    "output_key": "cdr",
    "title": "Proportion detected among symptomatic",
>>>>>>> db49ce8f
    "times": [],
    "values": [],
    "quantiles": [
      0.025,
      0.25,
      0.5,
      0.75,
      0.975
    ]
  }
}<|MERGE_RESOLUTION|>--- conflicted
+++ resolved
@@ -991,8 +991,6 @@
   "infection_deaths": {
     "output_key": "infection_deaths",
     "title": "Daily number of deaths",
-<<<<<<< HEAD
-=======
     "times": [],
     "values": [],
     "quantiles": [
@@ -1019,7 +1017,6 @@
   "cdr": {
     "output_key": "cdr",
     "title": "Proportion detected among symptomatic",
->>>>>>> db49ce8f
     "times": [],
     "values": [],
     "quantiles": [
