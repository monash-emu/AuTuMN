--- conflicted
+++ resolved
@@ -52,18 +52,11 @@
   omicron:
     starting_strain: false
     seed_prop: 0.
-<<<<<<< HEAD
-    start_time: 705.
-    entry_rate: 100.
-    seed_duration: 10.
-    contact_rate_multiplier: 1.375  # Mid-point of 1.25 to 1.5-fold increase
-=======
     new_voc_seed:
-      start_time: 690.
+      start_time: 705.
       entry_rate: 100.
       seed_duration: 10.
-    contact_rate_multiplier: 1.5
->>>>>>> 3eabfa57
+    contact_rate_multiplier: 1.375
     immune_escape: 0.8
     hosp_protection: 0.47
     relative_latency: 0.6667
