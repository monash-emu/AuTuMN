--- conflicted
+++ resolved
@@ -80,37 +80,6 @@
   prop_immune: 0.2
   prop_high_among_immune: 0.
 
-<<<<<<< HEAD
-  # Optimistic VE assumptions
-  infection_risk_reduction:
-    none: 0.
-    low: 0.438
-    high: 0.6
-
-age_stratification:
-  prop_hospital:
-    reference_strain: omicron
-    source_immunity_protection:
-      none: 0.
-      low: 0.807
-      high: 0.95
-
-# Alternative, pessimistic VE assumptions
-#immunity_stratification:
-#  infection_risk_reduction:
-#    none: 0.
-#    low: 0.038
-#    high: 0.3
-#
-#age_stratification:
-#  prop_hospital:
-#    source_immunity_protection:
-#      none: 0.
-#      low: 0.488
-#      high: 0.85
-
-=======
->>>>>>> bb048b7b
 sojourns:
   latent:
     total_time: 3.
