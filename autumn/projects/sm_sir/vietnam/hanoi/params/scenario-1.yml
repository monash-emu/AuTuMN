description: >
  New variant twice as transmissible as Omicron (~4 times more transmissible than Delta VoC).
  The severity and immune escape of this variant is exactly the same as that of Omicron.
  The vaccine-induced immunity is not waned.

time:
<<<<<<< HEAD
  start: 883 # 1st June 2022
=======
  start: 883 # 1st June 2022

voc_emergence:
  new_strain:
    new_voc_seed:
      start_time: 883 # 1st June 2022

temporary_waning_immunity_flag: false
>>>>>>> 89a2505b
<|MERGE_RESOLUTION|>--- conflicted
+++ resolved
@@ -4,15 +4,9 @@
   The vaccine-induced immunity is not waned.
 
 time:
-<<<<<<< HEAD
-  start: 883 # 1st June 2022
-=======
   start: 883 # 1st June 2022
 
 voc_emergence:
   new_strain:
     new_voc_seed:
-      start_time: 883 # 1st June 2022
-
-temporary_waning_immunity_flag: false
->>>>>>> 89a2505b
+      start_time: 883 # 1st June 2022