--- conflicted
+++ resolved
@@ -10,8 +10,4 @@
     HIERARCHICAL_SIR = "hierarchical_sir"
     SM_COVID2 = "sm_covid2"
 
-<<<<<<< HEAD
-    MODELS = [COVID_19, TB, TBS, TBD, TBD2, EXAMPLE, SM_SIR, SM_JAX, HIERARCHICAL_SIR, SM_COVID, SM_COVID2]
-=======
-    MODELS = [COVID_19, TB, TBS, EXAMPLE, SM_SIR, SM_JAX, HIERARCHICAL_SIR, SM_COVID2]
->>>>>>> 0bb30c3e
+    MODELS = [COVID_19, TB, TBS, TBD, TBD2, EXAMPLE, SM_SIR, SM_JAX, HIERARCHICAL_SIR, SM_COVID2]