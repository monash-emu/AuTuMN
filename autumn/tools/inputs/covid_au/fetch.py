--- conflicted
+++ resolved
@@ -17,14 +17,6 @@
     MOBILITY_DIRPATH, "LGA to Cluster mapping dictionary with proportions.csv"
 )
 
-<<<<<<< HEAD
-COVID_DHHS_VAC_CSV = os.path.join(
-    COVID_AU_DIRPATH, "vac_by_week_final_2021-09-02.csv"
-)  # TODO - parse for latest file, not hardcode.
-
-
-=======
->>>>>>> 5553bf64
 CLUSTER_MAP = {
     1: "NORTH_METRO",
     2: "SOUTH_EAST_METRO",
