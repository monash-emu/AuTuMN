--- conflicted
+++ resolved
@@ -2,11 +2,7 @@
 
 from autumn.tools.db import Database
 
-<<<<<<< HEAD
-from .fetch import COVID_AU_CSV_PATH, COVID_LGA_CSV_PATH, MOBILITY_LGA_PATH, COVID_DHHS_VAC_CSV, CLUSTER_MAP
-=======
 from .fetch import COVID_AU_CSV_PATH, COVID_LGA_CSV_PATH, MOBILITY_LGA_PATH, CLUSTER_MAP
->>>>>>> 5553bf64
 from autumn.tools.utils.utils import create_date_index, COVID_BASE_DATETIME
 
 def preprocess_covid_au(input_db: Database):
@@ -16,13 +12,8 @@
     df = reshape_to_clusters(df)
     input_db.dump_df("covid_dhhs_test", df)
 
-<<<<<<< HEAD
-    df = reshape_vac_to_clusters()
-    input_db.dump_df("covid_dhhs_victoria_2021", df)
-=======
     #df = reshape_vac_to_clusters()
     #input_db.dump_df("covid_dhhs_victoria_2021", df)
->>>>>>> 5553bf64
 
 def reshape_to_clusters(lga_test):
     """
