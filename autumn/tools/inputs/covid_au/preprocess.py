import pandas as pd

from autumn.tools.db import Database
from autumn.tools.utils.utils import create_date_index, COVID_BASE_DATETIME

from .fetch import (
    COVID_AU_CSV_PATH,
    COVID_LGA_CSV_PATH,
    MOBILITY_LGA_PATH,
    COVID_VAC_COV_CSV,
    COVID_AU_YOUGOV,
<<<<<<< HEAD
    COVID_DHHS_MODEL_CSV,
=======
    COVID_VIDA_VAC_CSV,
    COVID_VIDA_POP_CSV,
>>>>>>> 8f34cdbf
)


def preprocess_covid_au(input_db: Database):
    df = pd.read_csv(COVID_AU_CSV_PATH)
    input_db.dump_df("covid_au", df)
    df = pd.read_csv(COVID_LGA_CSV_PATH)
    df = reshape_to_clusters(df)
    input_db.dump_df("covid_dhhs_test", df)
    df = pd.read_csv(COVID_VAC_COV_CSV)
    input_db.dump_df("vic_2021", df)
    df = pd.read_csv(COVID_AU_YOUGOV)
    df = process_yougov(df)
    input_db.dump_df("yougov_vic", df)
<<<<<<< HEAD
    df = pd.read_csv(COVID_DHHS_MODEL_CSV)
    input_db.dump_df("vac_model",df)
=======
    df = pd.read_csv(COVID_VIDA_VAC_CSV)
    input_db.dump_df("vida_vac_model",df)
    df = pd.read_csv(COVID_VIDA_POP_CSV)
    input_db.dump_df("vida_pop",df)
>>>>>>> 8f34cdbf


def reshape_to_clusters(lga_test):
    """
    Takes the lga testing data frame and creates new DHHS health cluster testing values.

    Input: Pandas data frame of LGA testing
    Output: Pandas data frame of DHHS health clusters testing
    """

    # Read in LGA proportion and removed undesired LGAs.
    lga_df = pd.read_csv(MOBILITY_LGA_PATH)

    # Drop missing dates and LGA's from other states
    lga_test = lga_test[lga_test.CollectionDate.notnull()]
    lga_test.CollectionDate = pd.to_datetime(lga_test.CollectionDate, format="%Y-%m-%d")
    lga_test = lga_test[lga_test.LGA.isin(lga_df.lga_name)]
    lga_test = lga_test[lga_test.CollectionDate >= "2020-01-01"]

    # Calculate LGA and health cluster testing proportions.
    lga_df = pd.merge(lga_test, lga_df, how="left", left_on="LGA", right_on="lga_name")
    lga_df["lga_test_prop"] = lga_df.proportion * lga_df.n
    lga_df = (
        lga_df.groupby(["CollectionDate", "cluster_name"])
        .sum()
        .reset_index()[["CollectionDate", "cluster_name", "lga_test_prop"]]
    )
    lga_df.rename(columns={"CollectionDate": "date", "lga_test_prop": "test"}, inplace=True)

    return lga_df


def process_yougov(df):

    df = df[df.state.str.lower() == "victoria"]
    df["endtime"] = pd.to_datetime(df.endtime, format="%d/%m/%Y %H:%M").dt.date
    df = create_date_index(COVID_BASE_DATETIME, df, "endtime")

    return df<|MERGE_RESOLUTION|>--- conflicted
+++ resolved
@@ -9,12 +9,8 @@
     MOBILITY_LGA_PATH,
     COVID_VAC_COV_CSV,
     COVID_AU_YOUGOV,
-<<<<<<< HEAD
-    COVID_DHHS_MODEL_CSV,
-=======
     COVID_VIDA_VAC_CSV,
     COVID_VIDA_POP_CSV,
->>>>>>> 8f34cdbf
 )
 
 
@@ -29,15 +25,10 @@
     df = pd.read_csv(COVID_AU_YOUGOV)
     df = process_yougov(df)
     input_db.dump_df("yougov_vic", df)
-<<<<<<< HEAD
-    df = pd.read_csv(COVID_DHHS_MODEL_CSV)
-    input_db.dump_df("vac_model",df)
-=======
     df = pd.read_csv(COVID_VIDA_VAC_CSV)
     input_db.dump_df("vida_vac_model",df)
     df = pd.read_csv(COVID_VIDA_POP_CSV)
     input_db.dump_df("vida_pop",df)
->>>>>>> 8f34cdbf
 
 
 def reshape_to_clusters(lga_test):
