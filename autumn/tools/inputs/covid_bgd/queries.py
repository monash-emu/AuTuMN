--- conflicted
+++ resolved
@@ -23,18 +23,6 @@
     return test_dates, avg_vals
 
 
-<<<<<<< HEAD
-def get_bgd_vac_coverage(region: str = None, vaccine: str = None, dose: int = None):
-    """Calculates the vaccination coverage for Bangladesh and sub regions
-
-    Args:
-        region (str, optional): Can be {"BGD"|"DHK"}. Defaults to None.
-        vaccine (str, optional): Can be {"aztrazeneca"|"pfizer"|"sinopharm"|"moderna"|"sinovac". Defaults to None.
-        dose (int, optional): Can be {1|2}. Defaults to None.
-
-    Returns:
-        (tuple): A tuple of two numpy arrays of dates and coverage
-=======
 def get_bgd_vac_coverage(region: str, vaccine: str, dose: int):
     """Calculates the vaccination coverage for Bangladesh and sub regions
 
@@ -45,7 +33,6 @@
 
     Returns:
         (Pandas series): A Pandas series of dates(index) and coverage(values)
->>>>>>> 5844a178
     """
 
     # Get the total population
@@ -76,8 +63,4 @@
     if any([coverage_too_large, not_increasing_coverage]):
         AssertionError("Unrealistic coverage")
 
-<<<<<<< HEAD
-    return vac_dates, vac_coverage
-=======
-    return pd.Series(vac_coverage, index=vac_dates)
->>>>>>> 5844a178
+    return pd.Series(vac_coverage, index=vac_dates)