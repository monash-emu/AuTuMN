import numpy as np  

from autumn.tools.inputs.database import get_input_db
from autumn.tools.inputs.demography.queries import get_population_by_agegroup
from autumn.models.covid_19.parameters import TimeSeries

def get_lka_testing_numbers():
    """
    Returns daily PCR test numbers for Sri lanka
    """

    input_db = get_input_db()
    df = input_db.query(
        "covid_lka",
        columns=["date_index", "Sri_Lanka_PCR_tests_done"],
    )
    df.dropna(how="any", inplace=True)
    test_dates = df.date_index.to_numpy()
    test_values = df.Sri_Lanka_PCR_tests_done.to_numpy()

    return test_dates, test_values

<<<<<<< HEAD
def get_lka_vac_coverage(age_group):
    times = [365, 395, 425, 455, 485, 515, 545, 575, 605, 635, 665, 695, 725]
    if int(age_group) < 15:
        coverage_values = [0.] * 13
    else:
        coverage_values = [0., 0.1, 0.2, 0.3, 0.4, 0.5, 0.6, 0.7, 0.8, 0.9, 0.9, 0.9, 0.9]

    return times, coverage_values
=======
def get_lka_vac_coverage(age_group, age_pops=None, params=None):
    """ Provides vaccination coverage for a given age.
    It is assumed all ages above 14 have uniform coverage"""

    vaccinated_population = get_population_by_agegroup([0,15], "LKA")[1] # 15+ pop
    input_db = get_input_db()

    df = input_db.query("covid_lka",
    columns = ["date_index", "Sri_Lanka_COVID19_Vaccination_1st_Doses_Total"]
    )
    df.rename(columns={"Sri_Lanka_COVID19_Vaccination_1st_Doses_Total": "cml_vac_dose_1"}, inplace =True)
    df.dropna(how="any", inplace=True)

    df["cml_coverage"] = df.cml_vac_dose_1 / vaccinated_population
    
    times = df.date_index.to_numpy()

    if int(age_group) < 15:
        coverage_values = (df.cml_coverage * 0).to_numpy()
    else:
        coverage_values = df.cml_coverage.to_numpy()

    coverage_too_large = any(coverage_values >= .99)
    unequal_len = len(times) != len(coverage_values)
    if any([coverage_too_large,unequal_len]):
        AssertionError("Unrealistic coverage")
    
    return TimeSeries(times=times, values=coverage_values)



>>>>>>> 21fae224
<|MERGE_RESOLUTION|>--- conflicted
+++ resolved
@@ -20,16 +20,6 @@
 
     return test_dates, test_values
 
-<<<<<<< HEAD
-def get_lka_vac_coverage(age_group):
-    times = [365, 395, 425, 455, 485, 515, 545, 575, 605, 635, 665, 695, 725]
-    if int(age_group) < 15:
-        coverage_values = [0.] * 13
-    else:
-        coverage_values = [0., 0.1, 0.2, 0.3, 0.4, 0.5, 0.6, 0.7, 0.8, 0.9, 0.9, 0.9, 0.9]
-
-    return times, coverage_values
-=======
 def get_lka_vac_coverage(age_group, age_pops=None, params=None):
     """ Provides vaccination coverage for a given age.
     It is assumed all ages above 14 have uniform coverage"""
@@ -61,4 +51,3 @@
 
 
 
->>>>>>> 21fae224
