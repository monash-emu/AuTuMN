from autumn.tools.inputs.database import get_input_db


def get_mmr_testing_numbers():
    """
    Returns daily PCR test numbers for Myanmar
    """

    input_db = get_input_db()
    df = input_db.query(
        "covid_mmr",
        columns=["date_index", "tests"],
    )

    df.dropna(how="any", inplace=True)

    test_dates = df.date_index.to_numpy()
    test_values = df.tests.to_numpy()

    return test_dates, test_values


<<<<<<< HEAD
def get_mmr_vac_coverage(age_group, age_pops):

=======
def base_mmr_vac_doses():
    # Slide 5 of Mya Yee Mon's PowerPoint sent on 12th November - applied to the 15+ population only

    """Will move this to inputs db"""
>>>>>>> 21fae224
    times = [
        366,  # 1st Jan 2021
        393,  # 27th Jan
        499,  # 13th May
        522,  # 5th June
        599,  # 21st Aug
        606,  # 28th Aug
        613,  # 4th Sept
        620,  # 11th Sept
        627,  # 18th Sept
        634,  # 25th Sept
        641,  # 2nd Oct
        648,  # 9th Oct
        655,  # 16th Oct
        662,  # 23rd Oct
        665,  # 26th Oct
        670,  # 31st Oct
        678,  # 8th Nov
<<<<<<< HEAD
        731,  # 31st December 2021
        1096,  # 31st December 2022
    ]

    # For the adult population
    if int(age_group) >= 15:
        adult_denominator = sum(age_pops[3:])

        # Slide 5 of Mya Yee Mon's PowerPoint sent on 12th November - applied to the 15+ population only
        at_least_one_dose = [
            0,
            104865,
            1772177,
            1840758,
            4456857,
            4683410,
            4860264,
            4944654,
            5530365,
            7205913,
            8390746,
            9900823,
            11223285,
            12387573,
            12798322,
            13244996,
            13905795,
        ]

        # Convert doses to coverage
        coverage_values = [i_doses / adult_denominator for i_doses in at_least_one_dose]

        # Add future targets
        target_inflation_for_age = sum(age_pops) / adult_denominator
        target_all_age_coverage = [0.4, 0.7]
        target_adult_coverage = [
            target_inflation_for_age * i_cov for i_cov in target_all_age_coverage
        ]
        assert all([0.0 <= i_cov <= 1.0 for i_cov in target_adult_coverage])
        coverage_values += target_adult_coverage

    # For the children, no vaccination
    else:
        coverage_values = [0.0] * len(times)

    return times, coverage_values
=======
    ]

    values = [
        0,
        104865,
        1772177,
        1840758,
        4456857,
        4683410,
        4860264,
        4944654,
        5530365,
        7205913,
        8390746,
        9900823,
        11223285,
        12387573,
        12798322,
        13244996,
        13905795,
    ]

    return times, values
>>>>>>> 21fae224
<|MERGE_RESOLUTION|>--- conflicted
+++ resolved
@@ -20,15 +20,10 @@
     return test_dates, test_values
 
 
-<<<<<<< HEAD
-def get_mmr_vac_coverage(age_group, age_pops):
-
-=======
 def base_mmr_vac_doses():
     # Slide 5 of Mya Yee Mon's PowerPoint sent on 12th November - applied to the 15+ population only
 
     """Will move this to inputs db"""
->>>>>>> 21fae224
     times = [
         366,  # 1st Jan 2021
         393,  # 27th Jan
@@ -47,54 +42,6 @@
         665,  # 26th Oct
         670,  # 31st Oct
         678,  # 8th Nov
-<<<<<<< HEAD
-        731,  # 31st December 2021
-        1096,  # 31st December 2022
-    ]
-
-    # For the adult population
-    if int(age_group) >= 15:
-        adult_denominator = sum(age_pops[3:])
-
-        # Slide 5 of Mya Yee Mon's PowerPoint sent on 12th November - applied to the 15+ population only
-        at_least_one_dose = [
-            0,
-            104865,
-            1772177,
-            1840758,
-            4456857,
-            4683410,
-            4860264,
-            4944654,
-            5530365,
-            7205913,
-            8390746,
-            9900823,
-            11223285,
-            12387573,
-            12798322,
-            13244996,
-            13905795,
-        ]
-
-        # Convert doses to coverage
-        coverage_values = [i_doses / adult_denominator for i_doses in at_least_one_dose]
-
-        # Add future targets
-        target_inflation_for_age = sum(age_pops) / adult_denominator
-        target_all_age_coverage = [0.4, 0.7]
-        target_adult_coverage = [
-            target_inflation_for_age * i_cov for i_cov in target_all_age_coverage
-        ]
-        assert all([0.0 <= i_cov <= 1.0 for i_cov in target_adult_coverage])
-        coverage_values += target_adult_coverage
-
-    # For the children, no vaccination
-    else:
-        coverage_values = [0.0] * len(times)
-
-    return times, coverage_values
-=======
     ]
 
     values = [
@@ -117,5 +64,4 @@
         13905795,
     ]
 
-    return times, values
->>>>>>> 21fae224
+    return times, values