--- conflicted
+++ resolved
@@ -9,11 +9,7 @@
 from autumn.settings import INPUT_DATA_PATH
 
 # From DoH google drive folder, shareable link changes with every update
-<<<<<<< HEAD
-DATA_URL = "11lywmDxB-ylUijLF3kpk4KnPWdenihuW"  # shareable link for sheet 07 testing data
-=======
 DATA_URL = "1cd0ZlFnB2teOn-Ql1XVzCDKKENdfb5t0"  # shareable link for sheet 07 testing data
->>>>>>> 10ed6203
 COVID_PHL_DIRPATH = os.path.join(INPUT_DATA_PATH, "covid_phl")
 COVID_PHL_CSV_PATH = os.path.join(COVID_PHL_DIRPATH, "COVID_Phl_testing.csv")
 
