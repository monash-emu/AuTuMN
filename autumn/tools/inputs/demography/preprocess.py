--- conflicted
+++ resolved
@@ -483,15 +483,6 @@
     df = df[["country", "iso3", "region", "year", "population", "start_age", "end_age"]]
 
     # To satisfy baseline sm_sir params.yml prop_hospital and cfr.
-<<<<<<< HEAD
-    last_row = df[-1:].copy()
-    last_row["start_age"] = 80
-    last_row["end_age"] = 84
-    last_row["population"] = last_row["population"] / 2
-    df.loc[df["end_age"] == 79, "population"] = df["population"] / 2
-
-    df = pd.concat([df, last_row], ignore_index=True)
-=======
 
     last_age_bracket = df[df["start_age"] == 75].copy()
     last_age_bracket["start_age"] = 80
@@ -502,6 +493,5 @@
     df.loc[df["region"] == "Bhutan", "region"] = None
 
     df = pd.concat([df, last_age_bracket], ignore_index=True)
->>>>>>> 73db30be
 
     return df