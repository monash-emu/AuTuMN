from datetime import datetime
import pandas as pd

from autumn.tools.inputs.database import get_input_db


def get_mobility_data(country_iso_code: str, region: str, base_date: datetime):
    """
    Get daily Google mobility data for locations, for a given country.
    Times are in days since a given base date.
    The location map parameter transforms Google Mobility locations into Autumn-friendly locations.
    """

    input_db = get_input_db()

    mov_df = get_movement_data(input_db, country_iso_code, region)
    mob_df = get_google_mobility(country_iso_code, region, base_date, input_db)

    mob_df = pd.merge(mov_df, mob_df, on="date", how="outer")
    mob_df["iso3"] = country_iso_code

    days = mob_df["date"].apply(lambda d: (d - base_date).days).tolist()
    return mob_df, days


def get_google_mobility(country_iso_code, region, base_date, input_db):
    conditions = {"iso3": country_iso_code, "region": region or None}
    mob_df = input_db.query("mobility", conditions=conditions)
    mob_df["date"] = pd.to_datetime(mob_df["date"], format="%Y-%m-%d")
    mob_df = mob_df.sort_values(["date"])
    mob_df = mob_df[mob_df["date"] >= base_date]
<<<<<<< HEAD
    days = mob_df["date"].apply(lambda d: (d - base_date).days).tolist()
    return mob_df, days



def get_movement_data(country_iso_code: str, region: str):
=======
    return mob_df


def get_movement_data(input_db, country_iso_code: str, region: str):
>>>>>>> db49ce8f
    """
    Get daily Facebook mobility data for locations, for a given country.
    Times are in days since a given base date.

    """

<<<<<<< HEAD
    input_db = get_input_db()

=======
>>>>>>> db49ce8f
    if region is False:
        conditions = {"country": country_iso_code}
    else:
        conditions = {"country": country_iso_code, "polygon_name": region}

    mov_df = input_db.query("movement", conditions=conditions)
    mov_df["date"] = pd.to_datetime(mov_df["date"], format="%Y-%m-%d")
    mov_df = mov_df.sort_values(["date"])
<<<<<<< HEAD
    #mov_df = mov_df[mov_df["date"] >= base_date]

    if region is False:
        mov_df = mov_df.groupby('date_index',as_index=False).mean()

    days = mov_df["date_index"].tolist()
    return mov_df, days
=======
    mov_df = mov_df.rename(
        columns={
            "all_day_bing_tiles_visited_relative_change": "tiles_visited",
            "all_day_ratio_single_tile_users": "single_tile",
        }
    )
    # mov_df = mov_df[mov_df["date"] >= base_date]

    if region is False:
        mov_df = mov_df.groupby(["date", "date_index"], as_index=False).mean()

    return mov_df
>>>>>>> db49ce8f
<|MERGE_RESOLUTION|>--- conflicted
+++ resolved
@@ -29,30 +29,16 @@
     mob_df["date"] = pd.to_datetime(mob_df["date"], format="%Y-%m-%d")
     mob_df = mob_df.sort_values(["date"])
     mob_df = mob_df[mob_df["date"] >= base_date]
-<<<<<<< HEAD
-    days = mob_df["date"].apply(lambda d: (d - base_date).days).tolist()
-    return mob_df, days
-
-
-
-def get_movement_data(country_iso_code: str, region: str):
-=======
     return mob_df
 
 
 def get_movement_data(input_db, country_iso_code: str, region: str):
->>>>>>> db49ce8f
     """
     Get daily Facebook mobility data for locations, for a given country.
     Times are in days since a given base date.
 
     """
 
-<<<<<<< HEAD
-    input_db = get_input_db()
-
-=======
->>>>>>> db49ce8f
     if region is False:
         conditions = {"country": country_iso_code}
     else:
@@ -61,15 +47,6 @@
     mov_df = input_db.query("movement", conditions=conditions)
     mov_df["date"] = pd.to_datetime(mov_df["date"], format="%Y-%m-%d")
     mov_df = mov_df.sort_values(["date"])
-<<<<<<< HEAD
-    #mov_df = mov_df[mov_df["date"] >= base_date]
-
-    if region is False:
-        mov_df = mov_df.groupby('date_index',as_index=False).mean()
-
-    days = mov_df["date_index"].tolist()
-    return mov_df, days
-=======
     mov_df = mov_df.rename(
         columns={
             "all_day_bing_tiles_visited_relative_change": "tiles_visited",
@@ -81,5 +58,4 @@
     if region is False:
         mov_df = mov_df.groupby(["date", "date_index"], as_index=False).mean()
 
-    return mov_df
->>>>>>> db49ce8f
+    return mov_df