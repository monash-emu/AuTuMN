steps:
- block: Calibration Settings
  fields:
  - hint: Which model do you want to run?
    key: model-name
    options:
    - label: Bali (covid_19)
      value: covid_19:bali
    - label: Barwon South West (covid_19)
      value: covid_19:barwon-south-west
    - label: Belgium (covid_19)
      value: covid_19:belgium
    - label: Calabarzon (covid_19)
      value: covid_19:calabarzon
    - label: Central Visayas (covid_19)
      value: covid_19:central-visayas
    - label: Davao City (covid_19)
      value: covid_19:davao-city
    - label: Davao Region (covid_19)
      value: covid_19:davao-region
    - label: France (covid_19)
      value: covid_19:france
    - label: Gippsland (covid_19)
      value: covid_19:gippsland
    - label: Grampians (covid_19)
      value: covid_19:grampians
    - label: Ho_Chi_Minh_City (covid_19)
      value: covid_19:ho_chi_minh_city
    - label: Hume (covid_19)
      value: covid_19:hume
    - label: Indonesia (covid_19)
      value: covid_19:indonesia
    - label: Italy (covid_19)
      value: covid_19:italy
    - label: Johor (covid_19)
      value: covid_19:johor
    - label: Kuala Lumpur (covid_19)
      value: covid_19:kuala-lumpur
    - label: Loddon Mallee (covid_19)
      value: covid_19:loddon-mallee
    - label: Malaysia (covid_19)
      value: covid_19:malaysia
    - label: Manila (covid_19)
      value: covid_19:manila
    - label: Myanmar (covid_19)
      value: covid_19:myanmar
    - label: Nepal (covid_19)
      value: covid_19:nepal
<<<<<<< HEAD
    - label: North East Metro (covid_19)
      value: covid_19:north-east-metro
=======
    - label: North Metro (covid_19)
      value: covid_19:north-metro
>>>>>>> 37c721af
    - label: Penang (covid_19)
      value: covid_19:penang
    - label: Philippines (covid_19)
      value: covid_19:philippines
    - label: Sabah (covid_19)
      value: covid_19:sabah
    - label: Selangor (covid_19)
      value: covid_19:selangor
    - label: South East Metro (covid_19)
      value: covid_19:south-east-metro
<<<<<<< HEAD
=======
    - label: South Metro (covid_19)
      value: covid_19:south-metro
>>>>>>> 37c721af
    - label: Spain (covid_19)
      value: covid_19:spain
    - label: Sri_Lanka (covid_19)
      value: covid_19:sri_lanka
    - label: Sri_Lanka_Wp (covid_19)
      value: covid_19:sri_lanka_wp
    - label: Sweden (covid_19)
      value: covid_19:sweden
    - label: United Kingdom (covid_19)
      value: covid_19:united-kingdom
<<<<<<< HEAD
=======
    - label: Victoria_2020 (covid_19)
      value: covid_19:victoria_2020
    - label: Victoria_2021 (covid_19)
      value: covid_19:victoria_2021
>>>>>>> 37c721af
    - label: Vietnam (covid_19)
      value: covid_19:vietnam
    - label: West Metro (covid_19)
      value: covid_19:west-metro
    - label: Philippines (sir_example)
      value: sir_example:philippines
    - label: Victoria_2020 (sir_example)
      value: sir_example:victoria_2020
    - label: Marshall Islands (tuberculosis)
      value: tuberculosis:marshall-islands
    - label: Philippines (tuberculosis)
      value: tuberculosis:philippines
    required: true
    select: Model Region
  - default: '7'
    hint: How many MCMC chains do you want to run?
    key: num-chains
    required: true
    text: Number of MCMC chains
  - default: master
    hint: Which git branch do you want to use to run the model?
    key: mcmc-branch
    required: true
    text: Model git branch name
  - default: '0.5'
    hint: How many hours should the model run for?
    key: mcmc-runtime
    required: true
    text: Runtime
  - default: '500'
    hint: How many MCMC iterations should be burned?
    key: burn-in
    required: true
    text: Burn-in
  - default: '100'
    hint: How many accepted runs per chain should be sampled for uncertainty calcs?
    key: sample-size
    required: true
    text: Sample size
  - default: 'yes'
    hint: Should this task trigger a full model run when it is done?
    key: trigger-downstream
    options:
    - label: 'Yes'
      value: 'yes'
    - label: 'No'
      value: 'no'
    required: true
    select: Trigger full model run
  - default: 'no'
    hint: Is 1/3 of the price but sometimes randomly fails.
    key: spot-instance
    options:
    - label: 'Yes'
      value: 'yes'
    - label: 'No'
      value: 'no'
    required: true
    select: Use spot instances
  if: build.env("SKIP_INPUT") == null
  key: calibration-settings
- command: ./scripts/buildkite.sh calibrate
  key: run-calibration
  label: Run Calibration
- allow_dependency_failure: true
  command: ./scripts/website/deploy.sh
  depends_on: run-calibration
  key: update-website
  label: Update Website
<|MERGE_RESOLUTION|>--- conflicted
+++ resolved
@@ -46,13 +46,8 @@
       value: covid_19:myanmar
     - label: Nepal (covid_19)
       value: covid_19:nepal
-<<<<<<< HEAD
     - label: North East Metro (covid_19)
       value: covid_19:north-east-metro
-=======
-    - label: North Metro (covid_19)
-      value: covid_19:north-metro
->>>>>>> 37c721af
     - label: Penang (covid_19)
       value: covid_19:penang
     - label: Philippines (covid_19)
@@ -63,11 +58,6 @@
       value: covid_19:selangor
     - label: South East Metro (covid_19)
       value: covid_19:south-east-metro
-<<<<<<< HEAD
-=======
-    - label: South Metro (covid_19)
-      value: covid_19:south-metro
->>>>>>> 37c721af
     - label: Spain (covid_19)
       value: covid_19:spain
     - label: Sri_Lanka (covid_19)
@@ -78,13 +68,6 @@
       value: covid_19:sweden
     - label: United Kingdom (covid_19)
       value: covid_19:united-kingdom
-<<<<<<< HEAD
-=======
-    - label: Victoria_2020 (covid_19)
-      value: covid_19:victoria_2020
-    - label: Victoria_2021 (covid_19)
-      value: covid_19:victoria_2021
->>>>>>> 37c721af
     - label: Vietnam (covid_19)
       value: covid_19:vietnam
     - label: West Metro (covid_19)
@@ -153,4 +136,4 @@
   command: ./scripts/website/deploy.sh
   depends_on: run-calibration
   key: update-website
-  label: Update Website
+  label: Update Website