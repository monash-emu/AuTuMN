<<<<<<< HEAD
steps:
- block: Calibration Settings
  fields:
  - hint: Which model do you want to run?
    key: model-name
    options:
    - label: Belgium (covid_19)
      value: covid_19:belgium
    - label: France (covid_19)
      value: covid_19:france
    - label: Italy (covid_19)
      value: covid_19:italy
    - label: Spain (covid_19)
      value: covid_19:spain
    - label: Sri_Lanka (covid_19)
      value: covid_19:sri_lanka
    - label: Sweden (covid_19)
      value: covid_19:sweden
    - label: United Kingdom (covid_19)
      value: covid_19:united-kingdom
    - label: Multi (hierarchical_sir)
      value: hierarchical_sir:multi
    - label: Philippines (sir_example)
      value: sir_example:philippines
    - label: Philippines (sm_covid)
      value: sm_covid:philippines
    - label: Bangladesh (sm_sir)
      value: sm_sir:bangladesh
    - label: Bhutan (sm_sir)
      value: sm_sir:bhutan
    - label: Coxs_Bazar (sm_sir)
      value: sm_sir:coxs_bazar
    - label: Dhaka (sm_sir)
      value: sm_sir:dhaka
    - label: Hanoi (sm_sir)
      value: sm_sir:hanoi
    - label: Ho_Chi_Minh_City (sm_sir)
      value: sm_sir:ho_chi_minh_city
    - label: Malaysia (sm_sir)
      value: sm_sir:malaysia
    - label: Myanmar (sm_sir)
      value: sm_sir:myanmar
    - label: National Capital Region (sm_sir)
      value: sm_sir:national-capital-region
    - label: Thimphu (sm_sir)
      value: sm_sir:thimphu
    - label: Marshall Islands (tuberculosis)
      value: tuberculosis:marshall-islands
    - label: Philippines (tuberculosis)
      value: tuberculosis:philippines
    required: true
    select: Model Region
  - default: '8'
    hint: How many MCMC chains do you want to run?
    key: num-chains
    required: true
    text: Number of MCMC chains
  - hint: Which git commit do you want to use to run the model?
    key: commit
    required: true
    text: Model git commit SHA
  - default: '0.5'
    hint: How many hours should the model run for?
    key: mcmc-runtime
    required: true
    text: Runtime
  - default: '500'
    hint: How many MCMC iterations should be burned?
    key: burn-in
    required: true
    text: Burn-in
  - default: '100'
    hint: How many accepted runs per chain should be sampled for uncertainty calcs?
    key: sample-size
    required: true
    text: Sample size
  - default: 'yes'
    hint: Should this task trigger a full model run when it is done?
    key: trigger-downstream
    options:
    - label: 'Yes'
      value: 'yes'
    - label: 'No'
      value: 'no'
    required: true
    select: Trigger full model run
  if: build.env("SKIP_INPUT") == null
  key: calibration-settings
- command: ./scripts/buildkite.sh calibrate
  key: run-calibration
  label: Run Calibration
- allow_dependency_failure: true
  command: ./scripts/website/deploy.sh
  depends_on: run-calibration
  key: update-website
  label: Update Website
=======
steps:
- block: Calibration Settings
  fields:
  - hint: Which model do you want to run?
    key: model-name
    options:
    - label: Belgium (covid_19)
      value: covid_19:belgium
    - label: France (covid_19)
      value: covid_19:france
    - label: Italy (covid_19)
      value: covid_19:italy
    - label: Spain (covid_19)
      value: covid_19:spain
    - label: Sri_Lanka (covid_19)
      value: covid_19:sri_lanka
    - label: Sweden (covid_19)
      value: covid_19:sweden
    - label: United Kingdom (covid_19)
      value: covid_19:united-kingdom
    - label: Multi (hierarchical_sir)
      value: hierarchical_sir:multi
    - label: Philippines (sir_example)
      value: sir_example:philippines
    - label: Bangladesh (sm_sir)
      value: sm_sir:bangladesh
    - label: Bhutan (sm_sir)
      value: sm_sir:bhutan
    - label: Coxs_Bazar (sm_sir)
      value: sm_sir:coxs_bazar
    - label: Dhaka (sm_sir)
      value: sm_sir:dhaka
    - label: Hanoi (sm_sir)
      value: sm_sir:hanoi
    - label: Ho_Chi_Minh_City (sm_sir)
      value: sm_sir:ho_chi_minh_city
    - label: Malaysia (sm_sir)
      value: sm_sir:malaysia
    - label: Myanmar (sm_sir)
      value: sm_sir:myanmar
    - label: National Capital Region (sm_sir)
      value: sm_sir:national-capital-region
    - label: Thimphu (sm_sir)
      value: sm_sir:thimphu
    - label: Marshall Islands (tuberculosis)
      value: tuberculosis:marshall-islands
    - label: Philippines (tuberculosis)
      value: tuberculosis:philippines
    required: true
    select: Model Region
  - default: '8'
    hint: How many MCMC chains do you want to run?
    key: num-chains
    required: true
    text: Number of MCMC chains
  - hint: Which git commit do you want to use to run the model?
    key: commit
    required: true
    text: Model git commit SHA
  - default: '0.5'
    hint: How many hours should the model run for?
    key: mcmc-runtime
    required: true
    text: Runtime
  - default: '500'
    hint: How many MCMC iterations should be burned?
    key: burn-in
    required: true
    text: Burn-in
  - default: '100'
    hint: How many accepted runs per chain should be sampled for uncertainty calcs?
    key: sample-size
    required: true
    text: Sample size
  - default: 'yes'
    hint: Should this task trigger a full model run when it is done?
    key: trigger-downstream
    options:
    - label: 'Yes'
      value: 'yes'
    - label: 'No'
      value: 'no'
    required: true
    select: Trigger full model run
  if: build.env("SKIP_INPUT") == null
  key: calibration-settings
- command: ./scripts/buildkite.sh calibrate
  key: run-calibration
  label: Run Calibration
- allow_dependency_failure: true
  command: ./scripts/website/deploy.sh
  depends_on: run-calibration
  key: update-website
  label: Update Website
>>>>>>> 5fa3119c
<|MERGE_RESOLUTION|>--- conflicted
+++ resolved
@@ -1,4 +1,3 @@
-<<<<<<< HEAD
 steps:
 - block: Calibration Settings
   fields:
@@ -94,100 +93,4 @@
   command: ./scripts/website/deploy.sh
   depends_on: run-calibration
   key: update-website
-  label: Update Website
-=======
-steps:
-- block: Calibration Settings
-  fields:
-  - hint: Which model do you want to run?
-    key: model-name
-    options:
-    - label: Belgium (covid_19)
-      value: covid_19:belgium
-    - label: France (covid_19)
-      value: covid_19:france
-    - label: Italy (covid_19)
-      value: covid_19:italy
-    - label: Spain (covid_19)
-      value: covid_19:spain
-    - label: Sri_Lanka (covid_19)
-      value: covid_19:sri_lanka
-    - label: Sweden (covid_19)
-      value: covid_19:sweden
-    - label: United Kingdom (covid_19)
-      value: covid_19:united-kingdom
-    - label: Multi (hierarchical_sir)
-      value: hierarchical_sir:multi
-    - label: Philippines (sir_example)
-      value: sir_example:philippines
-    - label: Bangladesh (sm_sir)
-      value: sm_sir:bangladesh
-    - label: Bhutan (sm_sir)
-      value: sm_sir:bhutan
-    - label: Coxs_Bazar (sm_sir)
-      value: sm_sir:coxs_bazar
-    - label: Dhaka (sm_sir)
-      value: sm_sir:dhaka
-    - label: Hanoi (sm_sir)
-      value: sm_sir:hanoi
-    - label: Ho_Chi_Minh_City (sm_sir)
-      value: sm_sir:ho_chi_minh_city
-    - label: Malaysia (sm_sir)
-      value: sm_sir:malaysia
-    - label: Myanmar (sm_sir)
-      value: sm_sir:myanmar
-    - label: National Capital Region (sm_sir)
-      value: sm_sir:national-capital-region
-    - label: Thimphu (sm_sir)
-      value: sm_sir:thimphu
-    - label: Marshall Islands (tuberculosis)
-      value: tuberculosis:marshall-islands
-    - label: Philippines (tuberculosis)
-      value: tuberculosis:philippines
-    required: true
-    select: Model Region
-  - default: '8'
-    hint: How many MCMC chains do you want to run?
-    key: num-chains
-    required: true
-    text: Number of MCMC chains
-  - hint: Which git commit do you want to use to run the model?
-    key: commit
-    required: true
-    text: Model git commit SHA
-  - default: '0.5'
-    hint: How many hours should the model run for?
-    key: mcmc-runtime
-    required: true
-    text: Runtime
-  - default: '500'
-    hint: How many MCMC iterations should be burned?
-    key: burn-in
-    required: true
-    text: Burn-in
-  - default: '100'
-    hint: How many accepted runs per chain should be sampled for uncertainty calcs?
-    key: sample-size
-    required: true
-    text: Sample size
-  - default: 'yes'
-    hint: Should this task trigger a full model run when it is done?
-    key: trigger-downstream
-    options:
-    - label: 'Yes'
-      value: 'yes'
-    - label: 'No'
-      value: 'no'
-    required: true
-    select: Trigger full model run
-  if: build.env("SKIP_INPUT") == null
-  key: calibration-settings
-- command: ./scripts/buildkite.sh calibrate
-  key: run-calibration
-  label: Run Calibration
-- allow_dependency_failure: true
-  command: ./scripts/website/deploy.sh
-  depends_on: run-calibration
-  key: update-website
-  label: Update Website
->>>>>>> 5fa3119c
+  label: Update Website