--- conflicted
+++ resolved
@@ -4,8 +4,4 @@
 # The database, and this file, is managed by `build_input_database`
 # You can build a new input database using `python -m apps db build --help`
 # Ensure you add this file to Git if you make changes to the database
-<<<<<<< HEAD
-119332594122802642944
-=======
-119763233543335624704
->>>>>>> 65cbbea7
+119763233543335624704