--- conflicted
+++ resolved
@@ -4,8 +4,5 @@
 # The database, and this file, is managed by `build_input_database`
 # You can build a new input database using `python -m apps db build --help`
 # Ensure you add this file to Git if you make changes to the database
-<<<<<<< HEAD
-119777277745999282176
-=======
+
 119778881331721568256
->>>>>>> 87b097e4
