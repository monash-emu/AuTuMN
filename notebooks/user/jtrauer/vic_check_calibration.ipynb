--- conflicted
+++ resolved
@@ -7,11 +7,7 @@
    "outputs": [],
    "source": [
     "from autumn.tools.project import get_project\n",
-<<<<<<< HEAD
-    "from matplotlib import pyplot as plt\n",
-=======
     "from matplotlib import pyplot\n",
->>>>>>> 7a637d96
     "import matplotlib.dates as mdates\n",
     "\n",
     "from autumn.tools.plots.utils import REF_DATE\n",
@@ -94,7 +90,6 @@
     "axis.plot(lagged_vacc_dates, vacc_coverage, color=\"k\", linestyle=\"--\", label=\"lagged for immunity\")\n",
     "axis.tick_params(axis=\"x\", labelrotation=45)\n",
     "axis.legend()"
-<<<<<<< HEAD
    ]
   },
   {
@@ -134,8 +129,6 @@
     "axes[2, 0].tick_params(axis=\"x\", labelrotation=45)\n",
     "\n",
     "axes[2, 1].axis(\"off\")"
-=======
->>>>>>> 7a637d96
    ]
   },
   {
