--- conflicted
+++ resolved
@@ -35,11 +35,7 @@
    "metadata": {},
    "outputs": [],
    "source": [
-<<<<<<< HEAD
-    "custom_params = project.param_set.baseline#.update(dict(contact_rate = 0.125))\n",
-=======
     "custom_params = project.param_set.baseline.update(dict(contact_rate = 0.145))\n",
->>>>>>> f4d2364e
     "model = project.run_baseline_model(custom_params)\n",
     "derived_df = model.get_derived_outputs_df()"
    ]
