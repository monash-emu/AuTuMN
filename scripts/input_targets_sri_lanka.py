"""
Script for loading LKA data into calibration targets and default.yml

"""
import json

import os
import pandas as pd
from datetime import datetime

from autumn.settings import PROJECTS_PATH
from autumn.settings import INPUT_DATA_PATH
from autumn.tools.utils.utils import update_timeseries
from autumn.tools.utils.utils import COVID_BASE_DATETIME
from autumn.tools.utils.utils import create_date_index


COVID_LKA_DATACSV = os.path.join(INPUT_DATA_PATH, "covid_lka", "data.csv")
COVID_LKA_REGION = {"sri_lanka": "Sri Lanka"}
COVID_LKA_TARGETS = os.path.join(
    PROJECTS_PATH, "covid_19", "sri_lanka", "sri_lanka", "timeseries.json"
)

TARGETS_MAP_LKA = {
    "notifications": "New COVID19 cases reported",
    "infection_deaths": "COVID19 deaths",
    "icu_occupancy": "Occupied beds in ICUs",
    "hospital_occupancy": "Total hospitalised COVID19 cases",
}


def preprocess_lka_data():
    df = pd.read_csv(COVID_LKA_DATACSV)
    df.periodname = pd.to_datetime(
        df.periodname, errors="coerce", format="%Y-%m-%d", infer_datetime_format=False
    )
    df["date_index"] = (df.periodname - COVID_BASE_DATETIME).dt.days
    df = df[df.periodname <= pd.to_datetime("today")]
    # Fix errors - email sent to sl team
<<<<<<< HEAD
    df.loc[df.periodid==20201231, ['Sri Lanka Total bed occupancy in COVID19  ICUs',"Sri Lanka Occupied beds in ICUs (Source: DPRD)"]] = [19.0,19.0]
    df.loc[df.periodid==20210902, ['Sri Lanka Total bed occupancy in COVID19  ICUs',"Sri Lanka Occupied beds in ICUs (Source: DPRD)"]] = [100,100]
    
=======
    df.loc[
        df.periodid == 20201231,
        [
            "Sri Lanka Total bed occupancy in COVID19  ICUs",
            "Sri Lanka Occupied beds in ICUs (Source: DPRD)",
        ],
    ] = [19.0, 19.0]
    df.loc[
        df.periodid == 20210902,
        [
            "Sri Lanka Total bed occupancy in COVID19  ICUs",
            "Sri Lanka Occupied beds in ICUs (Source: DPRD)",
        ],
    ] = [100, 100]

>>>>>>> 21fae224
    return df


df = preprocess_lka_data()

for region, col_name in COVID_LKA_REGION.items():
    file_path = os.path.join(PROJECTS_PATH, "covid_19", "sri_lanka", region, "timeseries.json")

    region_select = [each_col for each_col in df.columns if col_name in each_col]
    region_df = df[["date_index"] + region_select]
    with open(file_path, mode="r") as f:
        targets = json.load(f)
    for key, val in TARGETS_MAP_LKA.items():
        # Drop the NaN value rows from df before writing data.
        col_select = [each_col for each_col in region_df.columns if val in each_col]
        col_select = (
            col_select[1] if region == "sri_lanka_wp" and key == "notifications" else col_select[0]
        )
        temp_df = region_df[["date_index", col_select]].dropna(0, subset=[col_select])

        targets[key]["times"] = list(temp_df["date_index"])
        targets[key]["values"] = list(temp_df[col_select])
    with open(file_path, "w") as f:
        json.dump(targets, f, indent=2)<|MERGE_RESOLUTION|>--- conflicted
+++ resolved
@@ -37,11 +37,6 @@
     df["date_index"] = (df.periodname - COVID_BASE_DATETIME).dt.days
     df = df[df.periodname <= pd.to_datetime("today")]
     # Fix errors - email sent to sl team
-<<<<<<< HEAD
-    df.loc[df.periodid==20201231, ['Sri Lanka Total bed occupancy in COVID19  ICUs',"Sri Lanka Occupied beds in ICUs (Source: DPRD)"]] = [19.0,19.0]
-    df.loc[df.periodid==20210902, ['Sri Lanka Total bed occupancy in COVID19  ICUs',"Sri Lanka Occupied beds in ICUs (Source: DPRD)"]] = [100,100]
-    
-=======
     df.loc[
         df.periodid == 20201231,
         [
@@ -57,7 +52,6 @@
         ],
     ] = [100, 100]
 
->>>>>>> 21fae224
     return df
 
 
