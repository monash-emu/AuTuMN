"""add comment in script explaining what its for
This is where the scripts to prepross the data go
save files in data/targets/
"""
import itertools
import json
from pathlib import Path
from zipfile import ZipFile

import numpy as np
import pandas as pd
import requests
from autumn.models.covid_19.constants import COVID_BASE_DATETIME
from autumn.settings import INPUT_DATA_PATH, PROJECTS_PATH

PROJECTS_PATH = Path(PROJECTS_PATH)
INPUT_DATA_PATH = Path(INPUT_DATA_PATH)

# shareable google drive links
<<<<<<< HEAD
PHL_doh_link = "1cUcWANO4Dn4-qtXVXxB6463xIJrdoShZ"  # sheet 05 daily report
PHL_fassster_link = "11CoTk02UsotuHgj5Yxu_XOq7_b78KGDe"
=======
PHL_doh_link = "1Q-K5TjSJp5f5mzjseNufVbYyvm07ZQWb"  # sheet 05 daily report
PHL_fassster_link = "1jqzm4GzTN9-zK3b3_DHYI-lt9s8JeSIw"
>>>>>>> 24a16874

# destination folders filepaths
phl_inputs_dir = INPUT_DATA_PATH / "covid_phl"
PHL_doh_dest = phl_inputs_dir / "PHL_icu.csv"
PHL_fassster_dest = phl_inputs_dir / "PHL_ConfirmedCases.zip"
icu_o_dest = phl_inputs_dir / "PHL_icu_processed.csv"
hosp_o_dest = phl_inputs_dir / "PHL_hosp_processed.csv"
deaths_dest = phl_inputs_dir / "PHL_deaths_processed.csv"
notifications_dest = phl_inputs_dir / "PHL_notifications_processed.csv"


def main():
    fetch_phl_data()
    fassster_filename = fassster_data_filepath()

    # Process DoH data
    working_df = pd.read_csv(PHL_doh_dest)  # copy_davao_city_to_region(PHL_doh_dest)
    working_df = rename_regions(
        working_df,
        "region",
        "NATIONAL CAPITAL REGION (NCR)",
        "REGION IV-A (CALABAR ZON)",
        "REGION VII (CENTRAL VISAYAS)",
        "REGION XI (DAVAO REGION)",
    )
    working_df = duplicate_data(working_df, "region")
    working_df = filter_df_by_regions(working_df, "region")
    process_occupancy_data(working_df, "icu")
    process_occupancy_data(working_df, "hospital")

    # Now fassster data
    working_df = pd.read_csv(
        fassster_filename
    )  # copy_davao_city_to_region(fassster_filename)
    working_df = rename_regions(working_df, "Region", "NCR", "4A", "07", "11")
    working_df = duplicate_data(working_df, "Region")
    working_df = filter_df_by_regions(working_df, "Region")
    process_accumulated_death_data(working_df)
    process_notifications_data(working_df)
    update_calibration_phl()
    remove_files(fassster_filename)


# function to fetch data
def fetch_phl_data():

    doh = f"https://drive.google.com/uc?id={PHL_doh_link}&confirm=t"
    faster = f"https://drive.google.com/uc?id={PHL_fassster_link}&confirm=t"

    pd.read_csv(doh).to_csv(PHL_doh_dest)

    req = requests.get(faster)
    with open(PHL_fassster_dest, "wb") as output_file:
        output_file.write(req.content)

    with ZipFile(PHL_fassster_dest) as z:
        filename = [
            each.filename for each in z.filelist if each.filename.startswith("2022")
        ]
        if len(filename) == 1:
            with z.open(filename[0]) as f:
                pd.read_csv(f).to_csv(phl_inputs_dir / filename[0])


def fassster_data_filepath():
    fassster_filename = [
        filename
        for filename in phl_inputs_dir.glob("*")
        if filename.stem.startswith("ConfirmedCases_Final_")
        or filename.stem.startswith("2022")
    ]
    fassster_filename = fassster_filename[0]
    return fassster_filename


def rename_regions(
    df: pd.DataFrame, regionSpelling, ncrName, calName, cenVisName, davName
):
    # df = pd.read_csv(filePath)
    df[regionSpelling] = df[regionSpelling].replace(
        {
            ncrName: "manila",
            calName: "calabarzon",
            cenVisName: "central_visayas",
            davName: "davao_region",
        }
    )
    return df


def duplicate_data(df: pd.DataFrame, regionSpelling):
    # df = pd.read_csv(filePath)
    data_dup = df.copy()
    data_dup[regionSpelling] = "philippines"
    return df.append(data_dup)


def filter_df_by_regions(df: pd.DataFrame, regionSpelling):

    regions = [
        "calabarzon",
        "central_visayas",
        "manila",
        "davao_city",
        "davao_region",
        "philippines",
    ]
    return df[df[regionSpelling].isin(regions)]


def process_occupancy_data(df: pd.DataFrame, occupancy_type: str) -> None:

    if occupancy_type.lower() == "hospital":
        dest = hosp_o_dest
        col = "nonicu_o"
    elif occupancy_type.lower() == "icu":
        dest = icu_o_dest
        col = "icu_o"

    df.loc[:, "reportdate"] = pd.to_datetime(df["reportdate"]).dt.tz_localize(None)
    df["times"] = df.reportdate - COVID_BASE_DATETIME
    df["times"] = df["times"] / np.timedelta64(1, "D")
    df_occ = df.groupby(["region", "times"], as_index=False).sum(min_count=1)[
        ["region", "times", col]
    ]
    df_occ.to_csv(dest)

    return None


def process_accumulated_death_data(df: pd.DataFrame):
    fassster_data_deaths = df[df["Date_Died"].notna()]
    fassster_data_deaths.loc[:, "Date_Died"] = pd.to_datetime(
        fassster_data_deaths["Date_Died"]
    )
    fassster_data_deaths.loc[:, "times"] = (
        fassster_data_deaths.loc[:, "Date_Died"] - COVID_BASE_DATETIME
    )
    fassster_data_deaths["times"] = fassster_data_deaths["times"] / np.timedelta64(
        1, "D"
    )  # warning
    accum_deaths = fassster_data_deaths.groupby(["Region", "times"]).size()
    accum_deaths = accum_deaths.to_frame(name="daily_deaths").reset_index()
    accum_deaths["accum_deaths"] = accum_deaths.groupby("Region")[
        "daily_deaths"
    ].transform(pd.Series.cumsum)
    cumulative_deaths = accum_deaths[["Region", "times", "accum_deaths"]]
    cumulative_deaths.to_csv(deaths_dest)


def process_notifications_data(df: pd.DataFrame):
    fassster_data_agg = df.groupby(["Region", "Report_Date"]).size()
    fassster_data_agg = fassster_data_agg.to_frame(
        name="daily_notifications"
    ).reset_index()
    fassster_data_agg["Report_Date"] = pd.to_datetime(fassster_data_agg["Report_Date"])
    # make sure all dates within range are included
    fassster_data_agg["times"] = fassster_data_agg.Report_Date - COVID_BASE_DATETIME
    fassster_data_agg["times"] = fassster_data_agg["times"] / np.timedelta64(1, "D")
    timeIndex = np.arange(
        min(fassster_data_agg["times"]), max(fassster_data_agg["times"]), 1.0
    ).tolist()
    regions = [
        "calabarzon",
        "central_visayas",
        "manila",
        "davao_city",
        "davao_region",
        "philippines",
    ]
    all_regions_x_times = pd.DataFrame(
        list(itertools.product(regions, timeIndex)), columns=["Region", "times"]
    )
    fassster_agg_complete = pd.merge(
        fassster_data_agg, all_regions_x_times, on=["Region", "times"], how="outer"
    )
    fassster_agg_complete.loc[
        fassster_agg_complete["daily_notifications"].isna() == True,
        "daily_notifications",
    ] = 0
    # calculate a 7-day rolling window value
    fassster_agg_complete = fassster_agg_complete.sort_values(
        ["Region", "times"], ascending=[True, True]
    )
    fassster_agg_complete["mean_daily_notifications"] = (
        fassster_agg_complete.groupby("Region")
        .rolling(7)["daily_notifications"]
        .mean()
        .reset_index(0, drop=True)
    )
    fassster_agg_complete["mean_daily_notifications"] = np.round(
        fassster_agg_complete["mean_daily_notifications"]
    )
    fassster_data_final = fassster_agg_complete[fassster_agg_complete.times > 60]
    fassster_data_final = fassster_data_final[
        fassster_data_final.times < max(fassster_data_final.times)
    ]
    fassster_data_final.to_csv(notifications_dest)


def write_to_file(icu_tmp, deaths_tmp, notifications_tmp, hosp_tmp, file_path):
    with open(file_path, mode="r") as f:
        targets = json.load(f)

        targets["notifications"]["times"] = list(notifications_tmp["times"])
        targets["notifications"]["values"] = list(
            notifications_tmp["mean_daily_notifications"]
        )
        targets["icu_occupancy"]["times"] = list(icu_tmp["times"])
        targets["icu_occupancy"]["values"] = list(icu_tmp["icu_o"])
        targets["infection_deaths"]["times"] = list(deaths_tmp["times"])
        targets["infection_deaths"]["values"] = list(deaths_tmp["accum_deaths"])
        targets["hospital_occupancy"]["times"] = list(hosp_tmp["times"])
        targets["hospital_occupancy"]["values"] = list(hosp_tmp["nonicu_o"])

    with open(file_path, "w") as f:
        json.dump(targets, f, indent=2)


def update_calibration_phl():

    # Only manila/NCR used by sm_sir model
    phl_regions = [
        # "calabarzon",
        # "central_visayas",
        "manila",
        # "davao_city",
        # "davao_region",
        # "philippines",
    ]
    # read in csvs
    icu_occ = pd.read_csv(icu_o_dest)
    deaths = pd.read_csv(deaths_dest)
    notifications = pd.read_csv(notifications_dest)
    hosp_occ = pd.read_csv(hosp_o_dest)

    for region in phl_regions:
        icu_tmp = icu_occ.loc[icu_occ["region"] == region]
        deaths_tmp = deaths.loc[deaths["Region"] == region]
        notifications_tmp = notifications.loc[notifications["Region"] == region]
        hosp_tmp = hosp_occ.loc[hosp_occ["region"] == region]

        SM_SIR_NCR_TS = Path(
            PROJECTS_PATH,
            "sm_sir",
            "philippines",
            "national-capital-region",
            "timeseries.json",
        )

        write_to_file(icu_tmp, deaths_tmp, notifications_tmp, hosp_tmp, SM_SIR_NCR_TS)


def remove_files(filePath1):

    files = {
        filePath1,
        PHL_fassster_dest,
        PHL_doh_dest,
        icu_o_dest,
        deaths_dest,
        notifications_dest,
    }

    for file in files:
        file.unlink()


def copy_davao_city_to_region(filePath) -> pd.DataFrame:
    df = pd.read_csv(filePath)
    if filePath is PHL_doh_dest:
        df.loc[df.city_mun == "DAVAO CITY", ["region"]] = "davao_city"
    elif "ConfirmedCases_Final_" in filePath:
        df.loc[df.CityMunicipality == "DAVAO CITY", ["Region"]] = "davao_city"
    else:
        return 0
    return df


if __name__ == "__main__":
    main()<|MERGE_RESOLUTION|>--- conflicted
+++ resolved
@@ -17,13 +17,8 @@
 INPUT_DATA_PATH = Path(INPUT_DATA_PATH)
 
 # shareable google drive links
-<<<<<<< HEAD
-PHL_doh_link = "1cUcWANO4Dn4-qtXVXxB6463xIJrdoShZ"  # sheet 05 daily report
-PHL_fassster_link = "11CoTk02UsotuHgj5Yxu_XOq7_b78KGDe"
-=======
 PHL_doh_link = "1Q-K5TjSJp5f5mzjseNufVbYyvm07ZQWb"  # sheet 05 daily report
 PHL_fassster_link = "1jqzm4GzTN9-zK3b3_DHYI-lt9s8JeSIw"
->>>>>>> 24a16874
 
 # destination folders filepaths
 phl_inputs_dir = INPUT_DATA_PATH / "covid_phl"
