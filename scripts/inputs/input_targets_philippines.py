--- conflicted
+++ resolved
@@ -19,13 +19,8 @@
 INPUT_DATA_PATH = Path(INPUT_DATA_PATH)
 
 # shareable google drive links
-<<<<<<< HEAD
-PHL_doh_link = "1Fr7GQACtKcX3dj3Gstg5_eXJ2L1fvqcU"  # sheet 05 daily report
-PHL_fassster_link = "1NdCVu-op4-rqt_9u3XaS3I8MPqybo4bR"
-=======
 PHL_doh_link = "1cUcWANO4Dn4-qtXVXxB6463xIJrdoShZ"  # sheet 05 daily report
 PHL_fassster_link = "11CoTk02UsotuHgj5Yxu_XOq7_b78KGDe"
->>>>>>> 564584ba
 
 # destination folders filepaths
 phl_inputs_dir = INPUT_DATA_PATH / "covid_phl"
