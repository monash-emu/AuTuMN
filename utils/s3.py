--- conflicted
+++ resolved
@@ -102,17 +102,9 @@
 
 def list_s3(client, key_prefix: str, key_suffix: str):
     """Returns the item keys in a path in AWS S3"""
-<<<<<<< HEAD
 
     key_prefix = PurePath(key_prefix).as_posix()
-
-    response = s3.list_objects_v2(Bucket=settings.S3_BUCKET, Prefix=key_prefix)
-    
-    # FIXME
-    # Invalid prefix will return a valid response, but will not have a 'Contents' field
-=======
     response = client.list_objects_v2(Bucket=settings.S3_BUCKET, Prefix=key_prefix)
->>>>>>> 25ce5c3d
     objs = response["Contents"]
     is_truncated = response["IsTruncated"]
     while is_truncated:
